<<<<<<< HEAD
"""
The ``sitesmanagement`` application contains models and views for managing
sites and VMs within the MWS.

"""

import signals
=======
import signals

default_app_config = 'sitesmanagement.apps.SitesManagementConfig'
>>>>>>> 670a64f7
<|MERGE_RESOLUTION|>--- conflicted
+++ resolved
@@ -1,4 +1,3 @@
-<<<<<<< HEAD
 """
 The ``sitesmanagement`` application contains models and views for managing
 sites and VMs within the MWS.
@@ -6,8 +5,5 @@
 """
 
 import signals
-=======
-import signals
 
-default_app_config = 'sitesmanagement.apps.SitesManagementConfig'
->>>>>>> 670a64f7
+default_app_config = 'sitesmanagement.apps.SitesManagementConfig'