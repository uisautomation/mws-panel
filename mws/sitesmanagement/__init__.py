<<<<<<< HEAD
=======
"""
The ``sitesmanagement`` application contains models and views for managing
sites and VMs within the MWS.

"""

import signals

>>>>>>> b255f02c
default_app_config = 'sitesmanagement.apps.SitesManagementConfig'<|MERGE_RESOLUTION|>--- conflicted
+++ resolved
@@ -1,12 +1,7 @@
-<<<<<<< HEAD
-=======
 """
 The ``sitesmanagement`` application contains models and views for managing
 sites and VMs within the MWS.
 
 """
 
-import signals
-
->>>>>>> b255f02c
 default_app_config = 'sitesmanagement.apps.SitesManagementConfig'