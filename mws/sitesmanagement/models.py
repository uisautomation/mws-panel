--- conflicted
+++ resolved
@@ -459,9 +459,10 @@
         fields = ('purchase_order_number', 'group', 'purchase_order')
 
 
-<<<<<<< HEAD
-class SystemPackagesForm(forms.Form):
-        system_packages = forms.MultipleChoiceField(widget=forms.SelectMultiple, label="")
+class UnixGroupForm(forms.ModelForm):
+    class Meta:
+        model = UnixGroup
+        fields = ('name', )
 
 
 # DEMO
@@ -496,12 +497,4 @@
                 for dns in vhost.domain_names.all():
                     if dns.status == 'requested':
                         dns.status = 'accepted'
-                        dns.save()
-
-
-=======
->>>>>>> c40f9470
-class UnixGroupForm(forms.ModelForm):
-    class Meta:
-        model = UnixGroup
-        fields = ('name', )+                        dns.save()