--- conflicted
+++ resolved
@@ -1,9 +1,5 @@
 from datetime import datetime
-<<<<<<< HEAD
 import uuid
-=======
-import threading
->>>>>>> d57ac39a
 from django.contrib.auth.models import User
 from django.core.exceptions import ValidationError
 from django.db import models
@@ -301,7 +297,7 @@
         self.vm_status_demo.save()
         return True
         from apimws.platforms import reset_vm
-        return reset_vm.delay(self)
+        return reset_vm(self)
 
     @property
     def ipv4(self):
