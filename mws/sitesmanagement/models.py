from datetime import datetime
import uuid
from django.contrib.auth.models import User
from django.core.exceptions import ValidationError
from django.db import models
from django import forms
import re
from ucamlookup import get_institutions
from ucamlookup.models import LookupGroup


class Site(models.Model):
    # Name of the site
    name = models.CharField(max_length=100, unique=True)
    # Description of the site
    description = models.CharField(max_length=250, blank=True)
    # The institution (retrieved using lookup)
    institution_id = models.CharField(max_length=100)
    # Start date of the site
    start_date = models.DateField()
    # End date of the site (when user decides to delete the site)
    end_date = models.DateField(null=True, blank=True)
    # is the site deleted?
    deleted = models.BooleanField(default=False)
    # webmaster email
    email = models.EmailField(null=True, blank=True)

    # Authorised users per site
    users = models.ManyToManyField(User, related_name='sites')
    # Authorised user groups per site
    groups = models.ManyToManyField(LookupGroup, related_name='sites', null=True, blank=True)

    def __str__(self):
        return self.name

    def is_admin_suspended(self):
        for susp in self.suspensions.all():
            if susp.active:
                return True
        return False

    def is_canceled(self):
        return self.end_date is not None

    def suspend_now(self, input_reason):
        return Suspension.objects.create(reason=input_reason, start_date=datetime.today(), site=self)

    def vm(self, primary):
        if self.virtual_machines.filter(primary=primary).count() is 0:
            return None
        else:
            return self.virtual_machines.get(primary=primary)

    @property
    def primary_vm(self):
        return self.vm(primary=True)

    @property
    def secondary_vm(self):
        return self.vm(primary=False)

    @property
    def domain_names(self):
        domains = []
        for vhost in self.primary_vm.vhosts.all():
            domains += vhost.domain_names.all()
        return sorted(set(domains))

    def calculate_billing(self, financial_year_start, financial_year_end):
        start_date = end_date = None
        if self.end_date is None:
            end_date = financial_year_end  # The site has not yet been deactivated
        elif financial_year_start <= self.end_date <= financial_year_end:
            end_date = self.end_date  # The site was deactivated this financial year

        if financial_year_start <= self.start_date <= financial_year_end:
            start_date = self.start_date  # The site started this financial year
        if self.start_date < financial_year_start:
            start_date = financial_year_start  # The site started before this financial year

        if start_date is None or end_date is None:
            return None  # The site was deactivated before this financial year or started after this financial year
        else:
            if hasattr(self, 'billing'):
                return [self.billing.group, self.billing.purchase_order_number, start_date, end_date]
            else:
                return ['Site ID: %d' % self.id, 'Pending', start_date, end_date]

    def cancel(self):
        self.end_date = datetime.today()
        self.save()
        if self.primary_vm:
            self.primary_vm.power_off()
        if self.secondary_vm:
            self.secondary_vm.power_off()

    def delete_vms(self):
        if self.primary_vm:
            self.primary_vm.delete()
        if self.secondary_vm:
            self.secondary_vm.delete()


class EmailConfirmation(models.Model):
    STATUS_CHOICES = (
        ('pending', 'Pending'),
        ('accepted', 'Accepted'),
    )

    email = models.EmailField(null=True, blank=True)
    token = models.CharField(max_length=50)
    status = models.CharField(max_length=50, choices=STATUS_CHOICES)
    site = models.ForeignKey(Site, related_name='+', unique=True)  # do not to create a backwards relation


class Suspension(models.Model):
    reason = models.CharField(max_length=250)
    # is the suspension active?
    active = models.BooleanField(default=True)
    # start date of the suspension
    start_date = models.DateField()
    # end date of the suspension
    end_date = models.DateField(null=True, blank=True)

    site = models.ForeignKey(Site, related_name="suspensions")


class Billing(models.Model):
    purchase_order_number = models.CharField(max_length=100)
    purchase_order = models.FileField(upload_to='billing')
    group = models.CharField(max_length=250)
    site = models.OneToOneField(Site, related_name='billing')


<<<<<<< HEAD

class Vhost(models.Model):
    name = models.CharField(max_length=250)
    # main domain name for this vhost
    main_domain = models.ForeignKey('DomainName', related_name='+', null=True, blank=True)
    site = models.ForeignKey(Site, related_name='vhosts')

    def sorted_domain_names(self):
        return sorted(set(self.domain_names.all()))

    def __unicode__(self):
        return self.name


=======
>>>>>>> f8610c15
def full_domain_validator(hostname):
    """
    Fully validates a domain name as compilant with the standard rules:
        - Composed of series of labels concatenated with dots, as are all domain names.
        - Each label must be between 1 and 63 characters long.
        - The entire hostname (including the delimiting dots) has a maximum of 255 characters.
        - Only characters 'a' through 'z' (in a case-insensitive manner), the digits '0' through '9'.
        - Labels can't start or end with a hyphen.
    """
    HOSTNAME_LABEL_PATTERN = re.compile("(?!-)[A-Z\d-]+(?<!-)$", re.IGNORECASE)
    if not hostname:
        return
    if len(hostname) > 255:
        raise ValidationError("The domain name cannot be composed of more than 255 characters.")
    if hostname[-1:] == ".":
        hostname = hostname[:-1]  # strip exactly one dot from the right, if present
    for label in hostname.split("."):
        if len(label) > 63:
            raise ValidationError(
                "The label '%(label)s' is too long (maximum is 63 characters)." % {'label': label})
        if not HOSTNAME_LABEL_PATTERN.match(label):
            raise ValidationError("Unallowed characters in label '%(label)s'." % {'label': label})


class NetworkConfig(models.Model):
    """ The network configuration for a VM (IPv4, IPv6, and domain name associated
    """
    IPv4 = models.GenericIPAddressField(protocol='IPv4')
    IPv6 = models.GenericIPAddressField(protocol='IPv6')
    SSHFP = models.CharField(max_length=250, null=True, blank=True)
    mws_domain = models.CharField(max_length=250, unique=True)

    @classmethod
    def num_pre_allocated(cls):
        return cls.objects.filter(virtual_machine=None).count()

    def __unicode__(self):
        return self.IPv4 + " - " + self.mws_domain


class VirtualMachine(models.Model):
    """ A virtual machine is associated to a site and has a network configuration. Its attributes include
        a name and a boolean to indicate if it's the primary or secondary VM of a Site.
    """
    STATUS_CHOICES = (
        ('requested', 'Requested'),
        ('accepted', 'Accepted'),
        ('denied', 'Denied'),
        ('ansible', 'Running Ansible'),
        ('ready', 'Ready'),
    )

    name = models.CharField(max_length=250, blank=True, null=True)
    primary = models.BooleanField(default=True)
    status = models.CharField(max_length=50, choices=STATUS_CHOICES)

    network_configuration = models.OneToOneField(NetworkConfig, related_name='virtual_machine')
    site = models.ForeignKey(Site, related_name='virtual_machines')

    def is_on(self):
        if self.vm_status_demo.status == 'on':
            return True
        else:
            return False
        from apimws.platforms import get_vm_power_state
        if get_vm_power_state(self) == "On":
            return True
        else:
            return False

    @property
    def is_ready(self):
        if self.status == 'ready':
            return True
        else:
            return False

    def power_on(self):
        self.vm_status_demo.status = 'on'
        self.vm_status_demo.save()
        return True
        from apimws.platforms import change_vm_power_state
        return change_vm_power_state(self, 'on')

    def power_off(self):
        self.vm_status_demo.status = 'off'
        self.vm_status_demo.save()
        return True
        from apimws.platforms import change_vm_power_state
        return change_vm_power_state(self, 'off')

    def do_reset(self):
        self.vm_status_demo.status = 'off'
        self.vm_status_demo.save()
        return True
        from apimws.platforms import reset_vm
        return reset_vm(self)

    def __unicode__(self):
        if self.name is None:
            return "<Under request>"
        else:
            return self.name


class Vhost(models.Model):
    name = models.CharField(max_length=250)
    # main domain name for this vhost
    main_domain = models.ForeignKey('DomainName', related_name='+', null=True, blank=True)
    vm = models.ForeignKey(VirtualMachine, related_name='vhosts')

    def sorted_domain_names(self):
        return sorted(set(self.domain_names.all()))

    def __unicode__(self):
        return self.name


class DomainName(models.Model):
    STATUS_CHOICES = (
        ('requested', 'Requested'),
        ('accepted', 'Accepted'),
        ('denied', 'Denied'),
    )

    name = models.CharField(max_length=250, unique=True, validators=[full_domain_validator])
    status = models.CharField(max_length=50, choices=STATUS_CHOICES, default='requested')
    vhost = models.ForeignKey(Vhost, related_name='domain_names')

    def __unicode__(self):
        return self.name


# FORMS

class SiteForm(forms.ModelForm):
    institution_id = forms.ChoiceField(label='The University institution responsible for this site')
    description = forms.CharField(label='Description for the web server (e.g. Web server for St Botolph\'s College '
                                        'main website)',
                                  widget=forms.Textarea(attrs={'maxlength': 250}),
                                  max_length=250,
                                  required=False)

    def __init__(self, *args, **kwargs):
        user = kwargs.pop('user', None)
        super(SiteForm, self).__init__(*args, **kwargs)
        self.fields['institution_id'].choices = get_institutions(user)

    class Meta:
        model = Site
        fields = ('name', 'description', 'institution_id', 'email')
        labels = {
            'name': 'A short name for this web server (e.g. St Botolph\'s main site)',
            'email': 'The webmaster email (please use a role email when possible)'
        }


class VhostForm(forms.ModelForm):
    class Meta:
        model = Vhost
        fields = ('name', )
        labels = {
            'name': 'Vhost name',
        }


class DomainNameFormNew(forms.ModelForm):
    #name = forms.CharField(max_length=250, required=True, label="Domain name",
    #                       validators=[DomainName.full_domain_validator])

    class Meta:
        model = DomainName
        fields = ('name', )
        labels = {
            'name': 'DomainName',
        }


class BillingForm(forms.ModelForm):
    class Meta:
        model = Billing
        fields = ('purchase_order_number', 'group', 'purchase_order')


class SystemPackagesForm(forms.Form):
        OPTIONS = (
            ("1", "dwoo - PHP5 template engine"),
            ("2", "php5-exactimage - fast image manipulation library (PHP bindings)"),
            ("3", "php5-ffmpeg - audio and video support via ffmpeg for php5"),
            ("4", "php5-gdcm - Grassroots DICOM PHP5 bindings"),
            ("5", "php5-vtkgdcm - Grassroots DICOM VTK PHP bindings"),
            ("6", "php-geshi - Generic Syntax Highlighter"),
            ("7", "gosa-plugin-phpgw - phpgw plugin for GOsa"),
            ("8", "gosa-plugin-phpscheduleit - phpscheduleit plugin for GOsa"),
            ("9", "libgv-php5 - PHP5 bindings for graphviz"),
            ("10", "jffnms - PHP Network Management System"),
            ("11", "kdevelop-php - PHP plugin for KDevelop"),
            ("12", "kdevelop-php-docs - PHP documentation plugin for KDevelop"),
            ("13", "php5-lasso - Library for Liberty Alliance and SAML protocols - PHP 5 bindings"),
            ("14", "libfpdf-tpl-php - PHP library to use PDF templates with FPDF"),
            ("15", "libfpdi-php - PHP library for importing existing PDF documents into FPDF"),
            ("16", "libkohana3.1-core-php - PHP5 framework core classes"),
            ("17", "libkohana3.1-php - PHP5 framework metapackage"),
            ("18", "libkohana3.2-core-php - PHP5 framework core classes"),
            ("19", "libkohana3.2-php - PHP5 framework metapackage"),
            ("20", "libmarkdown-php - PHP library for rendering Markdown data"),
            ("21", "liboauth-php - PHP library implementing the OAuth secure authentication protocol"),
            ("22", "php5-mapscript - php5-cgi module for MapServer"),
            ("23", "php5-ming - Ming module for php5"),
            ("24", "phamm - PHP front-end to manage virtual services on LDAP - main package"),
            ("25", "phamm-ldap - PHP front-end to manage virtual services on LDAP - back-end files"),
            ("26", "phamm-ldap-amavis - PHP front-end to manage virtual services on LDAP - back-end files"),
            ("27", "phamm-ldap-vacation - PHP front-end to manage virtual services on LDAP - back-end files"),
            ("28", "php5-adodb - Extension optimising the ADOdb database abstraction library"),
            ("29", "php-apc - APC (Alternative PHP Cache) module for PHP 5"),
            ("30", "php-auth - PHP PEAR modules for creating an authentication system"),
            ("31", "php-auth-http - HTTP authentication"),
            ("32", "php-auth-sasl - Abstraction of various SASL mechanism responses"),
            ("33", "php-cache - framework for caching of arbitrary data"),
            ("34", "php-cache-lite - Fast and lite data cache system"),
            ("35", "php-cas - Central Authentication Service client library in php"),
            ("36", "php-codecoverage - provides collection, processing and rendering for PHP code coverage "
                   "information"),
            ("37", "php-codesniffer - PHP, CSS and JavaScript coding standard analyzer and checker"),
            ("38", "php-compat - Provides components to achieve PHP version independence"),
            ("39", "php-config - Your configuration's swiss-army knife"),
            ("40", "php-console-table - PHP PEAR module to make it easy to build console style tables"),
            ("41", "php-crypt-blowfish - Allows for quick two-way blowfish encryption without requiring the MCrypt PHP "
                   "extension"),
            ("42", "php-crypt-cbc - PEAR class to emulate Perl's Crypt::CBC module"),
            ("43", "php-date - PHP PEAR module for date and time manipulation"),
            ("44", "php-db - PHP PEAR Database Abstraction Layer"),
            ("45", "php-doc - Documentation for PHP5"),
            ("46", "php-elisp - Emacs support for php files"),
            ("47", "php-event-dispatcher - Dispatch notifications using PHP callbacks"),
            ("48", "php-file - PHP Pear modules for common file and directory routines"),
            ("49", "php-file-iterator - FilterIterator implementation for PHP"),
            ("50", "php-fpdf - PHP class to generate PDF files"),
            ("51", "php5-geoip - GeoIP module for php5"),
            ("52", "php-getid3 - PHP script to extract informations from multimedia files"),
            ("53", "php-gettext - read gettext MO files directly, without requiring anything other than PHP"),
            ("54", "php-html-common - base class for other HTML classes"),
            ("55", "php-html-safe - strip down all potentially dangerous content within HTML"),
            ("56", "php-html-template-it - PEAR HTML Isotemplate API"),
            ("57", "php-htmlpurifier - Standards-compliant HTML filter"),
            ("58", "php-http - PHP PEAR module for HTTP related stuff"),
            ("59", "php-http-request - PEAR class to provide an easy way to perform HTTP requests"),
            ("60", "php-http-upload - Easy and secure management of files submitted via HTML Forms"),
            ("61", "php-http-webdav-server - WebDAV server base class"),
            ("62", "php-image-text - PEAR module to do advanced text manipulations in images"),
            ("63", "php5-imagick - ImageMagick module for php5"),
            ("64", "php-imlib - PHP Imlib2 Extension"),
            ("65", "php-invoker - utility class for invoking callables with a timeout"),
            ("66", "php-letodms-core - Document management system - Core files"),
            ("67", "php-letodms-lucene - Document management system - Fulltext search"),
            ("68", "php-log - log module for PEAR"),
            ("69", "php-mail - PHP PEAR module for sending email"),
            ("70", "php-mail-mime - PHP PEAR module for creating MIME messages"),
            ("71", "php-mail-mimedecode - PHP PEAR module to decode MIME messages"),
            ("72", "php-mdb2 - merge of the PEAR DB and Metabase php database abstraction layers"),
            ("73", "php-mdb2-driver-mysql - PHP PEAR module to provide a MySQL driver for MDB2"),
            ("74", "php-mdb2-driver-pgsql - PHP PEAR module to provide a PostgreSQL driver for MDB2"),
            ("75", "php-mdb2-schema - XML based database schema manager"),
            ("76", "php5-memcache - memcache extension module for PHP5"),
            ("77", "php5-memcached - memcached extension module for PHP5, uses libmemcached"),
            ("78", "php-mime-type - Utility class for dealing with MIME types"),
            ("79", "php-net-checkip - check the syntax of IPv4 addresses"),
            ("80", "php-net-dime - class that implements DIME encoding"),
            ("81", "php-net-dnsbl - Checks if a given host or URL is listed on a DNSBL or SURBL"),
            ("82", "php-net-ftp - provides an OO interface to the PHP FTP functions"),
            ("83", "php-net-imap - Provides an implementation of the IMAP protocol"),
            ("84", "php-net-ipv4 - IPv4 network calculations and validation"),
            ("85", "php-net-ipv6 - Check and validate IPv6 addresses"),
            ("86", "php-net-ldap - a OO interface for searching and manipulating LDAP-entries"),
            ("87", "php-net-ldap2 - PHP PEAR module for searching and manipulating LDAP-entries"),
            ("88", "php-net-lmtp - PHP PEAR module implementing LMTP protocol"),
            ("89", "php-net-nntp - PHP Pear module for NNTP"),
            ("90", "php-net-portscan - Portscanner utilities"),
            ("91", "php-net-sieve - net_sieve module for PEAR"),
            ("92", "php-net-smartirc - provides an OO interface to the PHP IRC functions"),
            ("93", "php-net-smtp - PHP PEAR module implementing SMTP protocol"),
            ("94", "php-net-socket - PHP PEAR Network Socket Interface module"),
            ("95", "php-net-url - easy parsing of Urls"),
            ("96", "php-net-url2 - Class for parsing and handling URL"),
            ("97", "php-net-whois - PHP PEAR module for querying whois services"),
            ("98", "php-numbers-words - PEAR module providing methods for spelling numerals in words"),
            ("99", "php-openid - PHP OpenID library"),
        )
        system_packages = forms.MultipleChoiceField(widget=forms.SelectMultiple, choices=OPTIONS, label="")


# DEMO
class VMStatusDemo(models.Model):
    STATUS_CHOICES = (
        ('off', 'Off'),
        ('on', 'On'),
    )
    vm = models.OneToOneField(VirtualMachine, related_name='vm_status_demo')
    status = models.CharField(max_length=50, choices=STATUS_CHOICES, default='on')


class SiteRequestDemo(models.Model):
    site = models.OneToOneField(Site, related_name='site_request_demo')
    date_submitted = models.DateTimeField()

    def demo_time_passed(self):
        vms = []
        vms.append(self.site.primary_vm)
        if self.site.secondary_vm:
            vms.append(self.site.secondary_vm)
        for vm in vms:
            if vm.status == 'requested':
                vm.name = str(uuid.uuid4())
                vm.status = 'ready'
                VMStatusDemo.objects.create(vm=vm)
                vm.save()
            if vm.status == 'ansible':
                vm.status = 'ready'
                vm.save()
        for vhost in self.site.vhosts.all():
            for dns in vhost.domain_names.all():
                if dns.status == 'requested':
                    dns.status = 'accepted'
                    dns.save()<|MERGE_RESOLUTION|>--- conflicted
+++ resolved
@@ -132,23 +132,6 @@
     site = models.OneToOneField(Site, related_name='billing')
 
 
-<<<<<<< HEAD
-
-class Vhost(models.Model):
-    name = models.CharField(max_length=250)
-    # main domain name for this vhost
-    main_domain = models.ForeignKey('DomainName', related_name='+', null=True, blank=True)
-    site = models.ForeignKey(Site, related_name='vhosts')
-
-    def sorted_domain_names(self):
-        return sorted(set(self.domain_names.all()))
-
-    def __unicode__(self):
-        return self.name
-
-
-=======
->>>>>>> f8610c15
 def full_domain_validator(hostname):
     """
     Fully validates a domain name as compilant with the standard rules:
