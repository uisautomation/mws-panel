--- conflicted
+++ resolved
@@ -1,11 +1,7 @@
 import uuid
-<<<<<<< HEAD
-from datetime import datetime, timedelta, date
-=======
 import re
 import reversion
-from datetime import datetime, timedelta
->>>>>>> 50d4125d
+from datetime import datetime, timedelta, date
 from itertools import chain
 from django.conf import settings
 from django.contrib.auth.models import User
