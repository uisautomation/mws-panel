--- conflicted
+++ resolved
@@ -108,8 +108,7 @@
     site = models.OneToOneField(Site, related_name='billing')
 
 
-<<<<<<< HEAD
-=======
+
 class Vhost(models.Model):
     name = models.CharField(max_length=250)
     # main domain name for this vhost
@@ -120,7 +119,6 @@
         return self.name
 
 
->>>>>>> 616adfa6
 def full_domain_validator(hostname):
     """
     Fully validates a domain name as compilant with the standard rules:
@@ -134,11 +132,7 @@
     if not hostname:
         return
     if len(hostname) > 255:
-<<<<<<< HEAD
-        raise ValidationError(_("The domain name cannot be composed of more than 255 characters."))
-=======
         raise ValidationError("The domain name cannot be composed of more than 255 characters.")
->>>>>>> 616adfa6
     if hostname[-1:] == ".":
         hostname = hostname[:-1]  # strip exactly one dot from the right, if present
     for label in hostname.split("."):
@@ -288,33 +282,6 @@
         fields = ('purchase_order_number', 'group', 'purchase_order')
 
 
-<<<<<<< HEAD
-# DEMO
-class VMStatusDemo(models.Model):
-    STATUS_CHOICES = (
-        ('off', 'Off'),
-        ('on', 'On'),
-    )
-    vm = models.OneToOneField(VirtualMachine, related_name='vm_status_demo')
-    status = models.CharField(max_length=50, choices=STATUS_CHOICES, default='on')
-
-
-class SiteRequestDemo(models.Model):
-    site = models.OneToOneField(Site, related_name='site_request_demo')
-    date_submitted = models.DateTimeField()
-
-    def demo_time_passed(self):
-        pvm = self.site.primary_vm
-        if pvm.status != 'ready':
-            pvm.name = str(uuid.uuid4())
-            pvm.status = 'ready'
-            VMStatusDemo.objects.create(vm=pvm)
-            pvm.save()
-        for dns in self.site.domain_names.all():
-            if dns.status == 'requested':
-                dns.status = 'accepted'
-                dns.save()
-=======
 class SystemPackagesForm(forms.Form):
         OPTIONS = (
             ("1", "dwoo - PHP5 template engine"),
@@ -420,4 +387,30 @@
             ("99", "php-openid - PHP OpenID library"),
         )
         system_packages = forms.MultipleChoiceField(widget=forms.SelectMultiple, choices=OPTIONS)
->>>>>>> 616adfa6
+
+
+# DEMO
+class VMStatusDemo(models.Model):
+    STATUS_CHOICES = (
+        ('off', 'Off'),
+        ('on', 'On'),
+    )
+    vm = models.OneToOneField(VirtualMachine, related_name='vm_status_demo')
+    status = models.CharField(max_length=50, choices=STATUS_CHOICES, default='on')
+
+
+class SiteRequestDemo(models.Model):
+    site = models.OneToOneField(Site, related_name='site_request_demo')
+    date_submitted = models.DateTimeField()
+
+    def demo_time_passed(self):
+        pvm = self.site.primary_vm
+        if pvm.status != 'ready':
+            pvm.name = str(uuid.uuid4())
+            pvm.status = 'ready'
+            VMStatusDemo.objects.create(vm=pvm)
+            pvm.save()
+        for dns in self.site.domain_names.all():
+            if dns.status == 'requested':
+                dns.status = 'accepted'
+                dns.save()