import uuid
import mock
import os
from datetime import datetime
from django.conf import settings
from django.contrib.auth.models import User
from django.core.urlresolvers import reverse
from django.test import TestCase, override_settings
from apimws.models import AnsibleConfiguration, Cluster, Host
from apimws.utils import preallocate_new_site
from apimws.views import post_installation
from apimws.xen import which_cluster
from mwsauth.tests import do_test_login
import sitesmanagement.views as views
from sitesmanagement.models import Site, VirtualMachine, UnixGroup, Vhost, DomainName, NetworkConfig, Service, \
    ServerType
from sitesmanagement.utils import is_camacuk, get_object_or_None


def pre_create_site(test_interface):
    NetworkConfig.objects.create(IPv4='131.111.58.253', IPv6='2001:630:212:8::8c:253', type='ipvxpub',
                                               name="mws-66424.mws3.csx.cam.ac.uk")
    NetworkConfig.objects.create(IPv4='172.28.18.253', type='ipv4priv',
                                 name='mws-46250.mws3.csx.private.cam.ac.uk')
    NetworkConfig.objects.create(IPv6='2001:630:212:8::8c:ff4', name='mws-client1', type='ipv6')
    NetworkConfig.objects.create(IPv6='2001:630:212:8::8c:ff3', name='mws-client2', type='ipv6')
    NetworkConfig.objects.create(IPv4='131.111.58.252', IPv6='2001:630:212:8::8c:252', type='ipvxpub',
                                               name="mws-66423.mws3.csx.cam.ac.uk")
    NetworkConfig.objects.create(IPv4='172.28.18.252', type='ipv4priv',
                                 name='mws-46251.mws3.csx.private.cam.ac.uk')
    NetworkConfig.objects.create(IPv6='2001:630:212:8::8c:ff2', name='mws-client3', type='ipv6')
    NetworkConfig.objects.create(IPv6='2001:630:212:8::8c:ff1', name='mws-client4', type='ipv6')

    with mock.patch("apimws.xen.subprocess") as mock_subprocess:
        def fake_subprocess_output(*args, **kwargs):
            if (set(args[0]) & set(['vmmanager', 'create'])) == set(['vmmanager', 'create']):
                return '{"vmid": "mws-client1"}'
            elif (set(args[0]) & set(["ssh-keygen", "-lf"])) == set(["ssh-keygen", "-lf"]):
                return '2048 fa:ee:51:a2:3f:95:71:6a:2f:8c:e1:66:df:be:f1:2a id_rsa.pub (RSA)'
            elif (set(args[0]) & set(["ssh-keygen", "-r", "replacehostname", "-f"])) == \
                    set(["ssh-keygen", "-r", "replacehostname", "-f"]):
                return "replacehostname IN SSHFP 1 1 9ddc245c6cf86667e33fe3186b7226e9262eac16\n" \
                       "replacehostname IN SSHFP 1 2 " \
                       "2f27ce76295fdffb576d714fea586dd0a87a5a2ffa621b4064e225e36c8cf83c\n"
        mock_subprocess.check_output.side_effect = fake_subprocess_output
        mock_subprocess.Popen().communicate.return_value = (
            '{"pubkey": "ssh-rsa AAAAB3NzaC1yc2EAAAADAQABAAABAQClBKpj+/WXlxJMY2iYw1mB1qYLM8YDjFS6qSiT6UmNLLhXJ' \
            'BEfd6vOMErM1IfDsYN+W3604hukxwC859TU4ZLQYD6wFI2D+qMhb2UTcoLlOYD7TG436RXKbxK4iAT7ll3XUT8VxZUq/AZKVs' \
            'vmH309l5LcW6UPO0PVYoafpo4+Fmv5c/CRTvp5X0eaoXtgT49h58/GwNlD2RrVPInjI9isa8/k8qiNaWEHYOGKC343BQIR9Sx' \
            '+5HQ16wf3x3fUFeMTOYfsbvwQ9T5pkKpFoiUYRxjsz7bXdPQPT4A1UrfgmGnTLJGSUh+uvHYLe7izWoMCCDCV0+Zyn0Ilrlfm' \
            'N+cD"}', '')

        # We create a new server that will be used in the preallocation list
        preallocate_new_site()

    # We simulate the VM finishing installing
    vm = VirtualMachine.objects.first()
    with mock.patch("apimws.ansible.subprocess") as mock_subprocess:
        with mock.patch("apimws.vm.change_vm_power_state") as mock_change_vm_power_state:
            mock_subprocess.check_output.return_value.returncode = 0
            mock_change_vm_power_state.return_value = True
            mock_change_vm_power_state.delay.return_value = True
            test_interface.client.post(reverse(post_installation), {'vm': vm.id, 'token': vm.token})


def assign_a_site(test_interface, pre_create=True):
    if pre_create:
        pre_create_site(test_interface)
    response = test_interface.client.get(reverse('listsites'))
    test_interface.assertInHTML("<p><a href=\"%s\" class=\"campl-primary-cta\">Register new server</a></p>" %
                                reverse('newsite'), response.content)
    with mock.patch("apimws.xen.subprocess") as mock_subprocess:
        def fake_subprocess_output(*args, **kwargs):
            if (set(args[0]) & set(['vmmanager', 'create'])) == set(['vmmanager', 'create']):
                return '{"vmid": "mws-client1"}'
            elif (set(args[0]) & set(["ssh-keygen", "-lf"])) == set(["ssh-keygen", "-lf"]):
                return '2048 fa:ee:51:a2:3f:95:71:6a:2f:8c:e1:66:df:be:f1:2a id_rsa.pub (RSA)'
            elif (set(args[0]) & set(["ssh-keygen", "-r", "replacehostname", "-f"])) == \
                    set(["ssh-keygen", "-r", "replacehostname", "-f"]):
                return "replacehostname IN SSHFP 1 1 9ddc245c6cf86667e33fe3186b7226e9262eac16\n" \
                       "replacehostname IN SSHFP 1 2 " \
                       "2f27ce76295fdffb576d714fea586dd0a87a5a2ffa621b4064e225e36c8cf83c\n"
        mock_subprocess.check_output.side_effect = fake_subprocess_output
        mock_subprocess.Popen().communicate.return_value = (
            '{"pubkey": "ssh-rsa AAAAB3NzaC1yc2EAAAADAQABAAABAQClBKpj+/WXlxJMY2iYw1mB1qYLM8YDjFS6qSiT6UmNLLhXJ' \
            'BEfd6vOMErM1IfDsYN+W3604hukxwC859TU4ZLQYD6wFI2D+qMhb2UTcoLlOYD7TG436RXKbxK4iAT7ll3XUT8VxZUq/AZKVs' \
            'vmH309l5LcW6UPO0PVYoafpo4+Fmv5c/CRTvp5X0eaoXtgT49h58/GwNlD2RrVPInjI9isa8/k8qiNaWEHYOGKC343BQIR9Sx' \
            '+5HQ16wf3x3fUFeMTOYfsbvwQ9T5pkKpFoiUYRxjsz7bXdPQPT4A1UrfgmGnTLJGSUh+uvHYLe7izWoMCCDCV0+Zyn0Ilrlfm' \
            'N+cD"}', '')
        with mock.patch("apimws.xen.change_vm_power_state") as mock_subprocess2:
            def fake_output_api(*args, **kwargs):
                return True
            mock_subprocess2.side_effect = fake_output_api

            with mock.patch("apimws.ansible.subprocess") as mock_subprocess:
                with mock.patch("apimws.vm.change_vm_power_state") as mock_change_vm_power_state:
                    mock_subprocess.check_output.return_value.returncode = 0
                    mock_change_vm_power_state.return_value = True
                    mock_change_vm_power_state.delay.return_value = True
                    response = test_interface.client.post(reverse('newsite'), {'siteform-name': 'Test Site',
                                                                               'siteform-description': 'Desc',
                                                                               'siteform-email': 'amc203@cam.ac.uk',
                                                                               'siteform-type': 1})
                    test_interface.assertIn(response.status_code, [200, 302])
                # TODO create the checks of how the mock was called
                # mock_subprocess.check_output.assert_called_with(["userv", "mws-admin", "mws_xen_vm_api",
                #                                                  settings.VM_END_POINT[0],
                #                                                  "create",
                #                                                  "{}"])

    site = Site.objects.last()
    test_interface.assertEqual(site.name, 'Test Site')
    test_interface.assertEqual(site.email, 'amc203@cam.ac.uk')
    test_interface.assertEqual(site.description, 'Desc')
    return site


@override_settings(CELERY_EAGER_PROPAGATES_EXCEPTIONS=True, CELERY_ALWAYS_EAGER=True, BROKER_BACKEND='memory')
class SiteManagementTests(TestCase):
    fixtures = [os.path.join(settings.BASE_DIR, 'sitesmanagement/fixtures/amc203_test_IPs.yaml'), ]

    def test_is_camacuk_helper(self):
        self.assertTrue(is_camacuk("www.cam.ac.uk"))
        self.assertFalse(is_camacuk("www.com.ac.uk"))

    def test_get_object_or_none(self):
        self.assertIsNone(get_object_or_None(User, username="test0001"))
        User.objects.create_user(username="test0001")
        self.assertIsNotNone(get_object_or_None(User, username="test0001"))

    def test_view_index(self):
        response = self.client.get(reverse('listsites'))
        self.assertEqual(response.status_code, 302)  # Not logged in, redirected to login
        self.assertTrue(response.url.endswith(
            '%s?next=%s' % (reverse('raven_login'), reverse('listsites'))))

        do_test_login(self, user="test0001")

        response = self.client.get(reverse('listsites'))
        self.assertInHTML("<p class=\"campl-notifications-icon campl-warning-icon\" style=\"float:none; margin-bottom: "
                          "10px;\">At this moment we cannot process any new requests for the Managed Web Service, "
                          "please try again later.</p>", response.content)

        site = assign_a_site(self)
        response = self.client.get(reverse('listsites'))
        self.assertContains(response, site.name)

    def test_view_show(self):
        response = self.client.get(reverse('showsite', kwargs={'site_id': 1}))
        self.assertEqual(response.status_code, 302)  # Not logged in, redirected to login
        self.assertTrue(response.url.endswith(
            '%s?next=%s' % (reverse('raven_login'), reverse('showsite', kwargs={'site_id': 1}))))

        do_test_login(self, user="test0001")

        response = self.client.get(reverse('showsite', kwargs={'site_id': 1}))
        self.assertEqual(response.status_code, 404)  # The Site does not exist

        NetworkConfig.objects.create(IPv4='131.111.58.253', IPv6='2001:630:212:8::8c:253', type='ipvxpub',
                                     name="mws-66424.mws3.csx.cam.ac.uk")

        NetworkConfig.objects.create(IPv4='172.28.18.253', type='ipv4priv',
                                     name='mws-46250.mws3.csx.private.cam.ac.uk')

        NetworkConfig.objects.create(IPv6='2001:630:212:8::8c:ff4', name='mws-client1', type='ipv6')

        site = Site.objects.create(name="testSite", start_date=datetime.today(), type=ServerType.objects.get(id=1))

        service = Service.objects.create(network_configuration=NetworkConfig.get_free_prod_service_config(), site=site,
                                         type='production', status='requested')

        Vhost.objects.create(name="default", service=service)

        response = self.client.get(site.get_absolute_url())
        self.assertEqual(response.status_code, 403)  # The User is not in the list of auth users

        site.users.add(User.objects.get(username="test0001"))
        response = self.client.get(site.get_absolute_url())
        self.assertContains(response, "No billing details are available")

    def test_view_new(self):
        response = self.client.get(reverse('newsite'))
        self.assertEqual(response.status_code, 302)  # Not logged in, redirected to login
        self.assertTrue(response.url.endswith(
            '%s?next=%s' % (reverse('raven_login'), reverse('newsite'))))

        do_test_login(self, user="test0001")

        response = self.client.get(reverse('newsite'))
        self.assertRedirects(response, expected_url=reverse('listsites'))

        pre_create_site(self)

        response = self.client.get(reverse('newsite'))
        self.assertContains(response, "Request new server")

        response = self.client.post(reverse('newsite'), {'siteform-description': 'Desc',
                                                         'siteform-email': 'amc203@cam.ac.uk'})
        self.assertContains(response, "This field is required.")  # Empty name, error

        test_site = assign_a_site(self, pre_create=False)

        # TODO test email check
        # TODO test dns api
        # TODO test errors

        response = self.client.get(test_site.get_absolute_url())

        self.assertContains(response, "Your email %s is unconfirmed, please check your email inbox and "
                                      "click on the link of the email we have sent you." % test_site.email)

        self.assertEqual(len(test_site.production_vms), 1)

        # Disable site
        self.assertFalse(test_site.disabled)
        with mock.patch("apimws.vm.change_vm_power_state") as mock_change_vm_power_state:
            mock_change_vm_power_state.return_value = True
            mock_change_vm_power_state.delay.return_value = True
            self.client.post(reverse('disablesite', kwargs={'site_id': test_site.id}))
        # TODO test that views are restricted
        self.assertTrue(Site.objects.get(pk=test_site.id).disabled)
        # Enable site
        with mock.patch("apimws.ansible.subprocess") as mock_subprocess:
            with mock.patch("apimws.vm.change_vm_power_state") as mock_change_vm_power_state:
                mock_subprocess.check_output.return_value.returncode = 0
                mock_change_vm_power_state.return_value = True
                mock_change_vm_power_state.delay.return_value = True
                self.client.post(reverse('enablesite', kwargs={'site_id': test_site.id}))
        # TODO test that views are no longer restricted
        self.assertFalse(Site.objects.get(pk=test_site.id).disabled)

        self.assertEqual(len(test_site.test_vms), 0)

        # TODO Clone first VM into the secondary VM
        # self.client.post(reverse(views.clone_vm_view, kwargs={'site_id': test_site.id}), {'primary_vm': 'true'})
        #
        # self.assertEqual(len(test_site.test_vms), 1)
        #
        # self.client.delete(reverse(views.delete_vm, kwargs={'service_id': test_site.secondary_vm.service.id}))

        with mock.patch("apimws.vm.change_vm_power_state") as mock_vm_api:
            mock_vm_api.return_value = True
            mock_vm_api.delay.return_value = True
            self.client.post(reverse('deletesite', kwargs={'site_id': test_site.id}))
        self.assertIsNone(Site.objects.get(pk=test_site.id).end_date)

        with mock.patch("apimws.vm.change_vm_power_state") as mock_vm_api:
            mock_vm_api.return_value = True
            mock_vm_api.delay.return_value = True
            self.client.post(reverse('deletesite', kwargs={'site_id': test_site.id}), {'confirmation': 'yes'})
        self.assertIsNotNone(Site.objects.get(pk=test_site.id).end_date)

        # TODO test delete

    def test_view_edit(self):
        response = self.client.get(reverse('editsite', kwargs={'site_id': 1}))
        self.assertEqual(response.status_code, 302)  # Not logged in, redirected to login
        self.assertTrue(response.url.endswith(
            '%s?next=%s' % (reverse('raven_login'), reverse('editsite', kwargs={'site_id': 1}))))

        do_test_login(self, user="test0001")

        response = self.client.get(reverse('editsite', kwargs={'site_id': 1}))
        self.assertEqual(response.status_code, 404)  # The Site does not exist

        site = assign_a_site(self)

        response = self.client.get(reverse('editsite', kwargs={'site_id': site.id}))
        self.assertContains(response, "Managed Web Service account settings")

        response = self.client.get(reverse('editsite', kwargs={'site_id': site.id}))
        self.assertContains(response, "Managed Web Service account settings")

        self.assertNotEqual(site.name, 'testSiteChange')
        self.assertNotEqual(site.description, 'testDescChange')
        self.assertNotEqual(site.email, 'email@change.test')
        response = self.client.post(reverse('editsite', kwargs={'site_id': site.id}),
                                    {'name': 'testSiteChange', 'description': 'testDescChange',
                                     'email': 'email@change.test'})
        self.assertRedirects(response, expected_url=site.get_absolute_url())  # Changes done, redirecting

        site_changed = Site.objects.get(pk=site.id)
        self.assertEqual(site_changed.name, 'testSiteChange')
        self.assertEqual(site_changed.description, 'testDescChange')
        self.assertEqual(site_changed.email, 'email@change.test')

        response = self.client.post(reverse('editsite', kwargs={'site_id': site.id}),
                                    {'name': 'testSiteChange', 'description': 'testDescChange',
                                     'email': 'emailchangetest'})
        self.assertContains(response, '<ul class="errorlist"><li>Enter a valid email address.</li></ul>')
        site_changed = Site.objects.get(pk=site.id)  # Refresh site from DB
        self.assertEqual(site_changed.email, 'email@change.test')

        response = self.client.get(reverse('showsite', kwargs={'site_id': site_changed.id}))
        self.assertContains(response, "Your email %s is unconfirmed, please check your email inbox and click "
                                      "on the link of the email we have sent you." % site_changed.email)

        site_changed.users.remove(User.objects.get(username="test0001"))
        response = self.client.get(reverse('editsite', kwargs={'site_id': site_changed.id}))
        self.assertEqual(response.status_code, 403)  # The User is not in the list of auth users

        site_changed.users.add(User.objects.get(username="test0001"))

        with mock.patch("apimws.vm.change_vm_power_state") as mock_change_vm_power_state:
            mock_change_vm_power_state.return_value = True
            mock_change_vm_power_state.delay.return_value = True
            site.disable()
        site.suspend_now(input_reason="test suspension")
        response = self.client.get(reverse('editsite', kwargs={'site_id': site.id}))
        self.assertEqual(response.status_code, 403)  # The site is suspended


@override_settings(CELERY_EAGER_PROPAGATES_EXCEPTIONS=True, CELERY_ALWAYS_EAGER=True, BROKER_BACKEND='memory')
class SiteManagement2Tests(TestCase):
    def setUp(self):
        do_test_login(self, user="test0001")
        NetworkConfig.objects.create(IPv4='131.111.58.253', IPv6='2001:630:212:8::8c:253', type='ipvxpub',
                                     name="mws-66424.mws3.csx.cam.ac.uk")
        NetworkConfig.objects.create(IPv4='172.28.18.253', type='ipv4priv',
                                     name='mws-46250.mws3.csx.private.cam.ac.uk')
        NetworkConfig.objects.create(IPv6='2001:630:212:8::8c:ff4', name='mws-client1', type='ipv6')
        NetworkConfig.objects.create(IPv6='2001:630:212:8::8c:ff3', name='mws-client2', type='ipv6')
        NetworkConfig.objects.create(IPv6='2001:630:212:8::8c:ff2', name='mws-client3', type='ipv6')
        NetworkConfig.objects.create(IPv6='2001:630:212:8::8c:ff1', name='mws-client4', type='ipv6')

    def create_site(self):
        cluster = Cluster.objects.create(name="mws-test-1")
        Host.objects.create(hostname="mws-test-1.dev.mws3.cam.ac.uk", cluster=cluster)
        site = Site.objects.create(name="testSite", start_date=datetime.today(), type=ServerType.objects.get(id=1))
        site.users.add(User.objects.get(username='test0001'))
        service = Service.objects.create(site=site, type='production', status="ready",
                                         network_configuration=NetworkConfig.get_free_prod_service_config())
        AnsibleConfiguration.objects.create(service=service, key='os', value='jessie')
        VirtualMachine.objects.create(name="test_vm", token=uuid.uuid4(), cluster=which_cluster(),
                                      service=service, network_configuration=NetworkConfig.get_free_host_config())
        return site

    def test_no_permission_views_tests(self):
        cluster = Cluster.objects.create(name="mws-test-1")
        Host.objects.create(hostname="mws-test-1.dev.mws3.cam.ac.uk", cluster=cluster)
        site = Site.objects.create(name="testSite", start_date=datetime.today(), type=ServerType.objects.get(id=1))
        service = Service.objects.create(site=site, type='production', status="ready",
                                         network_configuration=NetworkConfig.get_free_prod_service_config())
        vm = VirtualMachine.objects.create(name="test_vm", token=uuid.uuid4(), cluster=which_cluster(),
                                           service=service, network_configuration=NetworkConfig.get_free_host_config())
        vhost = Vhost.objects.create(name="default", service=service)
        dn = DomainName.objects.create(name="testtestest.mws3test.csx.cam.ac.uk", status="accepted", vhost=vhost)
        unix_group = UnixGroup.objects.create(name="testUnixGroup", service=service)

        # TODO test index empty
        self.assertEqual(self.client.get(site.get_absolute_url()).status_code, 403)
        self.assertEqual(self.client.get(reverse('editsite', kwargs={'site_id': site.id})).status_code, 403)
        self.assertEqual(self.client.get(reverse(views.service_settings,
                                                 kwargs={'service_id': service.id})).status_code, 403)
        self.assertEqual(self.client.get(reverse('billing_management',
                                                 kwargs={'site_id': site.id})).status_code, 403)
        self.assertEqual(self.client.get(reverse('deletesite', kwargs={'site_id': site.id})).status_code, 403)
        self.assertEqual(self.client.get(reverse('disablesite', kwargs={'site_id': site.id})).status_code, 403)
        self.assertEqual(self.client.get(reverse('enablesite', kwargs={'site_id': site.id})).status_code, 403)
        self.assertEqual(self.client.get(reverse('listvhost',
                                                 kwargs={'service_id': service.id})).status_code, 403)
        self.assertEqual(self.client.get(reverse('createvhost', kwargs={'service_id': service.id})).status_code, 403)
        self.assertEqual(self.client.get(reverse('sitesmanagement.views.clone_vm_view', kwargs={'site_id': site.id})).status_code, 403)
        self.assertEqual(self.client.get(reverse('mwsauth.views.auth_change',
                                                 kwargs={'site_id': site.id})).status_code, 403)
        self.assertEqual(self.client.get(reverse(views.delete_vm, kwargs={'service_id': service.id})).status_code, 403)
        self.assertEqual(self.client.get(reverse(views.power_vm, kwargs={'service_id': service.id})).status_code, 403)
        self.assertEqual(self.client.get(reverse(views.reset_vm, kwargs={'service_id': service.id})).status_code, 403)
        self.assertEqual(self.client.get(reverse('listunixgroups',
                                                 kwargs={'service_id': service.id})).status_code, 403)
        self.assertEqual(self.client.get(reverse('listunixgroups',
                                                 kwargs={'service_id': service.id})).status_code, 403)
        self.assertEqual(self.client.get(reverse('createunixgroup',
                                                 kwargs={'service_id': service.id})).status_code, 403)
        self.assertEqual(self.client.get(reverse('listvhost', kwargs={'service_id': service.id})).status_code, 403)
        self.assertEqual(self.client.get(reverse('listdomains',
                                                 kwargs={'vhost_id': vhost.id})).status_code, 403)
        self.assertEqual(self.client.get(reverse('deletevhost', kwargs={'vhost_id': vhost.id})).status_code, 403)
        self.assertEqual(self.client.get(reverse(views.certificates, kwargs={'vhost_id': vhost.id})).status_code, 403)
        self.assertEqual(self.client.get(reverse(views.add_domain, kwargs={'vhost_id': vhost.id})).status_code, 403)
        self.assertEqual(self.client.get(reverse('deletedomain', kwargs={'domain_id': dn.id})).status_code, 403)
        self.assertEqual(self.client.get(reverse(views.set_dn_as_main, kwargs={'domain_id': dn.id})).status_code, 403)
        self.assertEqual(self.client.get(reverse('updateunixgroup', kwargs={'ug_id': unix_group.id})).status_code, 403)
        self.assertEqual(self.client.get(reverse('deleteunixgroup',
                                                 kwargs={'ug_id': unix_group.id})).status_code, 403)

    def test_vm_is_busy(self):
        site = self.create_site()
        service = site.production_service
        service.status = "requested"
        service.save()
        service2 = Service.objects.create(site=site, type='test', status="requested",
                                          network_configuration=NetworkConfig.get_free_prod_service_config())
        VirtualMachine.objects.create(name="test_vm2", token=uuid.uuid4(), service=service2, cluster=which_cluster(),
                                      network_configuration=NetworkConfig.get_free_host_config())
        vhost = Vhost.objects.create(name="default", service=service)
        dn = DomainName.objects.create(name="testtestest.mws3test.csx.cam.ac.uk", status="accepted", vhost=vhost)
        unix_group = UnixGroup.objects.create(name="testUnixGroup", service=service)

        # TODO test index not empty
        self.assertRedirects(self.client.get(reverse('editsite', kwargs={'site_id': site.id})),
                             expected_url=site.get_absolute_url())
        self.assertRedirects(self.client.get(reverse(views.service_settings, kwargs={'service_id': service.id})),
                             expected_url=site.get_absolute_url())
        self.assertEqual(self.client.get(reverse('billing_management', kwargs={'site_id': site.id})).status_code, 200)
        # self.assertRedirects(self.client.get(reverse('deletesite', kwargs={'site_id': site.id})),
        #                      expected_url=site.get_absolute_url())
        # self.assertRedirects(self.client.get(reverse('disablesite', kwargs={'site_id': site.id})),
        #                      expected_url=site.get_absolute_url())
        self.assertRedirects(self.client.get(reverse('enablesite', kwargs={'site_id': site.id})),
                             expected_url=reverse('listsites'))
        self.assertRedirects(self.client.get(reverse('listvhost', kwargs={'service_id': service.id})),
                             expected_url=site.get_absolute_url())
        self.assertRedirects(self.client.get(reverse('createvhost', kwargs={'service_id': service.id})),
                             expected_url=site.get_absolute_url())
        self.assertRedirects(self.client.get(reverse('mwsauth.views.auth_change', kwargs={'site_id': site.id})),
                             expected_url=site.get_absolute_url())
        self.assertEqual(self.client.get(reverse(views.delete_vm, kwargs={'service_id': service.id})).status_code, 403)
        # Primary VM cannot be deleted
        self.assertRedirects(self.client.get(reverse(views.delete_vm, kwargs={'service_id': service2.id})),
                             expected_url=site.get_absolute_url())
        self.assertRedirects(self.client.get(reverse(views.power_vm, kwargs={'service_id': service.id})),
                             expected_url=site.get_absolute_url())
        self.assertRedirects(self.client.get(reverse(views.reset_vm, kwargs={'service_id': service.id})),
                             expected_url=site.get_absolute_url())
        self.assertRedirects(self.client.get(reverse('listunixgroups', kwargs={'service_id': service.id})),
                             expected_url=site.get_absolute_url())
        self.assertRedirects(self.client.get(reverse('createunixgroup', kwargs={'service_id': service.id})),
                             expected_url=site.get_absolute_url())
        self.assertRedirects(self.client.get(reverse('listvhost', kwargs={'service_id': service.id})),
                             expected_url=site.get_absolute_url())
        self.assertRedirects(self.client.get(reverse('listdomains', kwargs={'vhost_id': vhost.id})),
                             expected_url=site.get_absolute_url())
        self.assertRedirects(self.client.get(reverse('deletevhost', kwargs={'vhost_id': vhost.id})),
                             expected_url=site.get_absolute_url())
        self.assertRedirects(self.client.get(reverse(views.certificates, kwargs={'vhost_id': vhost.id})),
                             expected_url=site.get_absolute_url())
        self.assertRedirects(self.client.get(reverse(views.add_domain, kwargs={'vhost_id': vhost.id})),
                             expected_url=site.get_absolute_url())
        self.assertRedirects(self.client.get(reverse('deletedomain', kwargs={'domain_id': dn.id})),
                             expected_url=site.get_absolute_url())
        self.assertRedirects(self.client.get(reverse(views.set_dn_as_main, kwargs={'domain_id': dn.id})),
                             expected_url=site.get_absolute_url())
        self.assertRedirects(self.client.get(reverse('updateunixgroup', kwargs={'ug_id': unix_group.id})),
                             expected_url=site.get_absolute_url())
        self.assertRedirects(self.client.get(reverse('deleteunixgroup', kwargs={'ug_id': unix_group.id})),
                             expected_url=site.get_absolute_url())

    def test_unix_groups(self):
        site = self.create_site()
        site.users.add(User.objects.create(username='amc203'))
        site.users.add(User.objects.create(username='jw35'))
        with mock.patch("apimws.ansible.subprocess") as mock_subprocess:
            mock_subprocess.check_output.return_value.returncode = 0
            response = self.client.post(reverse('createunixgroup',
                                                kwargs={'service_id': site.production_service.id}),
                                        {'unix_users': 'amc203,jw35', 'name': 'TESTUNIXGROUP'})
            self.assertIn(response.status_code, [200, 302])
            mock_subprocess.check_output.assert_called_with([
                "userv", "mws-admin", "mws_ansible_host",
                site.production_service.virtual_machines.first().network_configuration.name, 'jessie'
            ], stderr=mock_subprocess.STDOUT)
        response = self.client.get(response.url)
        self.assertInHTML('<td>TESTUNIXGROUP</td>', response.content)
        self.assertInHTML('<td>amc203, jw35</td>', response.content)
        unix_group = UnixGroup.objects.get(name='TESTUNIXGROUP')
        self.assertSequenceEqual([User.objects.get(username='amc203'), User.objects.get(username='jw35')],
                                 unix_group.users.all())

        response = self.client.get(reverse('updateunixgroup', kwargs={'ug_id': unix_group.id}))
        self.assertInHTML('<input required id="id_name" maxlength="16" name="name" type="text" value="TESTUNIXGROUP" />',
                          response.content)
        self.assertContains(response, 'crsid: "amc203"')
        self.assertContains(response, 'crsid: "jw35"')

        with mock.patch("apimws.ansible.subprocess") as mock_subprocess:
            mock_subprocess.check_output.return_value.returncode = 0
            response = self.client.post(reverse('updateunixgroup', kwargs={'ug_id': unix_group.id}),
                                        {'unix_users': 'jw35', 'name': 'NEWTEST'})
            mock_subprocess.check_output.assert_called_with([
                "userv", "mws-admin", "mws_ansible_host",
                site.production_service.virtual_machines.first().network_configuration.name, 'jessie'
            ], stderr=mock_subprocess.STDOUT)
        response = self.client.get(response.url)
        self.assertInHTML('<td>NEWTEST</td>', response.content, count=1)
        self.assertInHTML('<td>TESTUNIXGROUP</td>', response.content, count=0)
        self.assertInHTML('<td>jw35</td>', response.content, count=1)
        self.assertInHTML('<td>amc203</td>', response.content, count=0)

        with mock.patch("apimws.ansible.subprocess") as mock_subprocess:
            mock_subprocess.check_output.return_value.returncode = 0
            response = self.client.delete(reverse('deleteunixgroup', kwargs={'ug_id': unix_group.id}))
            mock_subprocess.check_output.assert_called_with([
                "userv", "mws-admin", "mws_ansible_host",
                site.production_service.virtual_machines.first().network_configuration.name, 'jessie'
            ], stderr=mock_subprocess.STDOUT)
        response = self.client.get(reverse('listunixgroups', kwargs={'service_id': site.production_service.id}))
        self.assertInHTML('<td>NEWTEST</td>', response.content, count=0)
        self.assertInHTML('<td>jw35</td>', response.content, count=0)

    def test_vhosts_list(self):
        site = self.create_site()
        with mock.patch("apimws.ansible.subprocess") as mock_subprocess:
            mock_subprocess.check_output.return_value.returncode = 0
            response = self.client.post(reverse('createvhost', kwargs={'service_id': site.production_service.id}),
                                        {'name': 'testVhost'})
            self.assertIn(response.status_code, [200, 302])
            mock_subprocess.check_output.assert_called_with([
                "userv", "mws-admin", "mws_ansible_host",
                site.production_service.virtual_machines.first().network_configuration.name, 'jessie'
            ], stderr=mock_subprocess.STDOUT)
        self.assertRedirects(response,
                             expected_url=reverse('listvhost', kwargs={'service_id': site.production_service.id}))
        response = self.client.get(reverse('listvhost', kwargs={'service_id': site.production_service.id}))
        self.assertInHTML('<td>testVhost</td>', response.content)
        vhost = Vhost.objects.get(name='testVhost')
        self.assertSequenceEqual([vhost], site.production_service.vhosts.all())

        with mock.patch("apimws.ansible.subprocess") as mock_subprocess:
            mock_subprocess.check_output.return_value.returncode = 0
            response = self.client.delete(reverse('deletevhost', kwargs={'vhost_id': vhost.id}))
            mock_subprocess.check_output.assert_called_with([
                "userv", "mws-admin", "mws_ansible_host",
                site.production_service.virtual_machines.first().network_configuration.name, 'jessie'
            ], stderr=mock_subprocess.STDOUT)
        self.assertEqual(response.status_code, 200)
        response = self.client.get(reverse('listvhost', kwargs={'service_id': site.production_service.id}))
        self.assertInHTML('<td>testVhost</td>', response.content, count=0)

    def test_domains_management(self):
        site = self.create_site()

        with mock.patch("apimws.ansible.subprocess") as mock_subprocess:
            mock_subprocess.check_output.return_value.returncode = 0
            self.client.post(reverse('createvhost', kwargs={'service_id': site.production_service.id}),
                             {'name': 'testVhost'})

            vhost = Vhost.objects.get(name='testVhost')

            self.client.get(reverse(views.add_domain, kwargs={'vhost_id': vhost.id}))  # TODO check it

            with mock.patch("apimws.ipreg.subprocess") as api_ipreg:
                api_ipreg.check_output.return_value.returncode = 0
                def fake_subprocess_output(*args, **kwargs):
                    return '{"hostname":"test.mws3test.csx.cam.ac.uk","exists":[],"emails":["mws-support@uis.cam.ac.uk"],'\
                           '"message":"","status":0,"mzone":"MWS3","crsids":["AMC203","JMW11","JW35","MCV21"],' \
                           '"delegated":"N","domain":"mws3.csx.cam.ac.uk"}'
                api_ipreg.check_output.side_effect = fake_subprocess_output
                response = self.client.post(reverse(views.add_domain, kwargs={'vhost_id': vhost.id}),
                                            {'name': 'test.mws3test.csx.cam.ac.uk'})
            self.assertIn(response.status_code, [200, 302])
            mock_subprocess.check_output.assert_called_with([
                "userv", "mws-admin", "mws_ansible_host",
                site.production_service.virtual_machines.first().network_configuration.name, 'jessie'
            ], stderr=mock_subprocess.STDOUT)

        response = self.client.get(reverse('listdomains', kwargs={'vhost_id': vhost.id}))
        self.assertInHTML(
            '''<tbody>
                    <tr>
                        <td>
                            <p>test.mws3test.csx.cam.ac.uk</p>
                        </td>
                        <td>
                            <p>Requested</p>
                        </td>
                        <td>
                            <p>Managed hostname</p>
                        </td>
                        <td style="width: 155px; cursor: pointer">
                            <p>
                            <a onclick="javascript:ajax_call('/set_dn_as_main/1/', 'POST')">
                                Set as main hostname
                            </a>
                            <a class="delete_domain" data-href="javascript:ajax_call('/delete_domain/1/', 'DELETE')">
                                <i title="Delete" class="fa fa-trash-o fa-2x" data-toggle="tooltip"></i>
                            </a>
                            </p>
                        </td>
                    </tr>
                </tbody>''', response.content, count=1)
        self.client.get(reverse(views.set_dn_as_main, kwargs={'domain_id': 1}))
        self.assertInHTML(
            '''<tbody>
                    <tr>
                        <td>
                            <p>test.mws3test.csx.cam.ac.uk</p>
                        </td>
                        <td>
                            <p>Requested</p>
                        </td>
                        <td>
                            <p>Managed hostname</p>
                        </td>
                        <td style="width: 155px; cursor: pointer">
                            <p>
                            <a onclick="javascript:ajax_call('/set_dn_as_main/1/', 'POST')">
                                Set as main hostname
                            </a>
                            <a class="delete_domain" data-href="javascript:ajax_call('/delete_domain/1/', 'DELETE')">
                                <i title="Delete" class="fa fa-trash-o fa-2x" data-toggle="tooltip"></i>
                            </a>
                            </p>
                        </td>
                    </tr>
                </tbody>''', response.content, count=1)
        with mock.patch("apimws.ansible.subprocess") as mock_subprocess:
            mock_subprocess.check_output.return_value.returncode = 0
            response = self.client.post(reverse(views.set_dn_as_main, kwargs={'domain_id': 1}))
            mock_subprocess.check_output.assert_called_with([
                "userv", "mws-admin", "mws_ansible_host",
                site.production_service.virtual_machines.first().network_configuration.name, 'jessie'
            ], stderr=mock_subprocess.STDOUT)
        response = self.client.get(reverse('listdomains', kwargs={'vhost_id': vhost.id}))
        self.assertInHTML(
            '''<tbody>
                    <tr>
                        <td>
                            <p>test.mws3test.csx.cam.ac.uk
                                <br/>This is the current main hostname
                            </p>
                        </td>
                        <td>
                            <p>Requested</p>
                        </td>
                        <td>
                            <p>Managed hostname</p>
                        </td>
                        <td style="width: 155px; cursor: pointer">
                            <p>
                            <a onclick="javascript:ajax_call('/set_dn_as_main/1/', 'POST')">
                                Set as main hostname
                            </a>
                            <a class="delete_domain" data-href="javascript:ajax_call('/delete_domain/1/', 'DELETE')">
                                <i title="Delete" class="fa fa-trash-o fa-2x" data-toggle="tooltip"></i>
                            </a>
                            </p>
                        </td>
                    </tr>
                </tbody>''', response.content, count=1)
        with mock.patch("apimws.ansible.subprocess") as mock_subprocess:
            mock_subprocess.check_output.return_value.returncode = 0
            response = self.client.delete(reverse('deletedomain', kwargs={'domain_id': 1}))
            mock_subprocess.check_output.assert_called_with([
                "userv", "mws-admin", "mws_ansible_host",
                site.production_service.virtual_machines.first().network_configuration.name, 'jessie'
            ], stderr=mock_subprocess.STDOUT)
        response = self.client.get(reverse('listdomains', kwargs={'vhost_id': vhost.id}))
        self.assertInHTML('''test.mws3test.csx.cam.ac.uk''', response.content, count=0)
        with mock.patch("apimws.ansible.subprocess") as mock_subprocess:
            mock_subprocess.check_output.return_value.returncode = 0
            response = self.client.post(reverse(views.add_domain, kwargs={'vhost_id': vhost.id}),
                                        {'name': 'externaldomain.com'})
            mock_subprocess.check_output.assert_called_with([
                "userv", "mws-admin", "mws_ansible_host",
                site.production_service.virtual_machines.first().network_configuration.name, 'jessie'
            ], stderr=mock_subprocess.STDOUT)
        response = self.client.get(response.url)
        self.assertInHTML(
            ''' <tbody>
                    <tr>
                        <td>
                            <p>externaldomain.com
                                <br/>This is the current main hostname
                            </p>
                        </td>
                        <td>
                            <p>External</p>
                        </td>
                        <td>
                            <p><a class="setup_instructions" style="cursor: pointer;">Set up instructions</a></p>
                        </td>
                        <td style="width: 155px; cursor: pointer">
                            <p>
                                <a onclick="javascript:ajax_call('/set_dn_as_main/2/', 'POST')">
                                    Set as main hostname
                                </a>
                                <a class="delete_domain" data-href="javascript:ajax_call('/delete_domain/2/', 'DELETE')">
                                    <i title="Delete" class="fa fa-trash-o fa-2x" data-toggle="tooltip"></i>
                                </a>
                            </p>
                        </td>
                    </tr>
                </tbody>''', response.content, count=1)

<<<<<<< HEAD
    def test_system_packages(self):
        site = self.create_site()
        with mock.patch("apimws.ansible.subprocess") as mock_subprocess:
            mock_subprocess.check_output.return_value.returncode = 0
            response = self.client.post(reverse(views.system_packages,
                                                kwargs={'service_id': site.production_service.id}),
                                        {'package_number': 1})
            self.assertEqual(response.status_code, 200)
            mock_subprocess.check_output.assert_called_with([
                "userv", "mws-admin", "mws_ansible_host",
                site.production_service.virtual_machines.first().network_configuration.name, 'jessie'
            ], stderr=mock_subprocess.STDOUT)
        self.assertEqual(AnsibleConfiguration.objects.get(key="system_packages").value, "1")
        self.assertContains(response, "Wordpress &lt;installed&gt;")

        with mock.patch("apimws.ansible.subprocess") as mock_subprocess:
            mock_subprocess.check_output.return_value.returncode = 0
            response = self.client.post(reverse(views.system_packages,
                                                kwargs={'service_id': site.production_service.id}),
                                        {'package_number': 2})
            mock_subprocess.check_output.assert_called_with([
                "userv", "mws-admin", "mws_ansible_host",
                site.production_service.virtual_machines.first().network_configuration.name, 'jessie'
            ], stderr=mock_subprocess.STDOUT)
        self.assertEqual(AnsibleConfiguration.objects.get(key="system_packages").value, "1,2")
        self.assertContains(response, "Wordpress &lt;installed&gt;")
        self.assertContains(response, "Drupal &lt;installed&gt;")
        with mock.patch("apimws.ansible.subprocess") as mock_subprocess:
            mock_subprocess.check_output.return_value.returncode = 0
            self.client.post(reverse(views.system_packages, kwargs={'service_id': site.production_service.id}),
                             {'package_number': 1})
            mock_subprocess.check_output.assert_called_with([
                "userv", "mws-admin", "mws_ansible_host",
                site.production_service.virtual_machines.first().network_configuration.name, 'jessie'
            ], stderr=mock_subprocess.STDOUT)
        self.assertEqual(AnsibleConfiguration.objects.get(key="system_packages").value, "2")

=======
>>>>>>> 7ba98c3f
    # def test_certificates(self):
    #     site = self.create_site()
    #
    #     with mock.patch("apimws.ansible.subprocess") as mock_subprocess:
    #         mock_subprocess.check_output.return_value.returncode = 0
    #         response = self.client.post(reverse('createvhost', kwargs={'service_id': site.production_service.id}),
    #                                     {'name': 'testVhost'})
    #         self.assertIn(response.status_code, [200, 302])
    #         mock_subprocess.check_output.assert_called_with(["userv", "mws-admin", "mws_ansible"])
    #
    #     vhost = Vhost.objects.get(name='testVhost')
    #     response = self.client.post(reverse(views.generate_csr, kwargs={'vhost_id': vhost.id}))
    #     self.assertContains(response, "A CSR couldn't be generated because you don't have a master domain "
    #                                   "assigned to this vhost.")
    #     self.assertIsNone(vhost.csr)
    #
    #     with mock.patch("apimws.ansible.subprocess") as mock_subprocess:
    #         mock_subprocess.check_output.return_value.returncode = 0
    #         self.client.post(reverse(views.add_domain, kwargs={'vhost_id': vhost.id}), {'name': 'randomdomain.co.uk'})
    #         self.assertEqual(response.status_code, 200)
    #         mock_subprocess.check_output.assert_called_with(["userv", "mws-admin", "mws_ansible"])
    #
    #     vhost = Vhost.objects.get(name='testVhost')
    #     self.assertIsNone(vhost.csr)
    #     self.assertIsNone(vhost.certificate)
    #     self.assertIsNotNone(vhost.main_domain)
    #     self.client.post(reverse(views.generate_csr, kwargs={'vhost_id': vhost.id}))
    #     vhost = Vhost.objects.get(name='testVhost')
    #     self.assertIsNotNone(vhost.csr)
    #
    #     privatekeyfile = tempfile.NamedTemporaryFile()
    #     csrfile = tempfile.NamedTemporaryFile()
    #     certificatefile = tempfile.NamedTemporaryFile()
    #     subprocess.check_output(["openssl", "req", "-new", "-newkey", "rsa:2048", "-nodes", "-keyout",
    #                              privatekeyfile.name, "-subj", "/C=GB/CN=%s" % vhost.main_domain.name,
    #                              "-out", csrfile.name])
    #     subprocess.check_output(["openssl", "x509", "-req", "-days", "365", "-in", csrfile.name, "-signkey",
    #                              privatekeyfile.name, "-out", certificatefile.name])
    #
    #     certificatefiledesc = open(certificatefile.name, 'r')
    #     privatekeyfiledesc = open(privatekeyfile.name, 'r')
    #     self.client.post(reverse(views.certificates, kwargs={'vhost_id': vhost.id}),
    #                      {'key': privatekeyfile, 'cert': certificatefile})
    #     certificatefiledesc.close()
    #     privatekeyfiledesc.close()
    #     vhost = Vhost.objects.get(name='testVhost')
    #     self.assertIsNotNone(vhost.certificate)
    #
    #     certificatefile.seek(0)
    #     self.assertEqual(vhost.certificate, certificatefile.read())
    #
    #     privatekeyfile.seek(0)
    #     response = self.client.post(reverse(views.certificates, kwargs={'vhost_id': vhost.id}),
    #                                 {'cert': privatekeyfile})
    #     self.assertContains(response, "The certificate file is invalid")
    #
    #     certificatefile.seek(0)
    #     response = self.client.post(reverse(views.certificates, kwargs={'vhost_id': vhost.id}),
    #                                 {'key': certificatefile})
    #     self.assertContains(response, "The key file is invalid")
    #
    #     privatekeyfile.close()
    #     privatekeyfile = tempfile.NamedTemporaryFile()
    #     subprocess.check_output(["openssl", "genrsa", "-out", privatekeyfile.name, "2048"])
    #
    #     certificatefile.seek(0)
    #     response = self.client.post(reverse(views.certificates, kwargs={'vhost_id': vhost.id}),
    #                                 {'key': privatekeyfile, 'cert': certificatefile})
    #     self.assertContains(response, "The key doesn&#39;t match the certificate")
    #
    #     privatekeyfile.close()
    #     csrfile.close()
    #     certificatefile.close()

    # def test_backups(self):
    #     site = self.create_site()
    #
    #     with mock.patch("apimws.ansible.subprocess") as mock_subprocess:
    #         mock_subprocess.check_output.return_value.returncode = 0
    #         response = self.client.post(reverse('createvhost', kwargs={'service_id': site.production_service.id}),
    #                                     {'name': 'testVhost'})
    #         self.assertIn(response.status_code, [200, 302])
    #         vhost = Vhost.objects.get(name='testVhost')
    #         response = self.client.post(reverse(views.add_domain, kwargs={'vhost_id': vhost.id}),
    #                                     {'name': 'testDomain.cam.ac.uk'})
    #         self.assertIn(response.status_code, [200, 302])
    #         mock_subprocess.check_output.assert_called_with(["userv", "mws-admin", "mws_ansible_host",
    #                                                          site.production_service.virtual_machines.first()
    #                                                              .network_configuration.name])
    #
    #     restore_date = datetime.now()
    #
    #     with reversion.create_revision():
    #         domain = DomainName.objects.get(name='testDomain.cam.ac.uk')
    #         domain.name = "error"
    #         domain.status = 'accepted'
    #         domain.save()
    #
    #     self.client.post(reverse(views.backups, kwargs={'service_id': vhost.service.id}), {'backupdate': restore_date})
    #     domain = DomainName.objects.get(name='testDomain.cam.ac.uk')
    #     self.assertEqual(domain.status, 'accepted')
    #     self.assertEqual(domain.name, 'testDomain.cam.ac.uk')<|MERGE_RESOLUTION|>--- conflicted
+++ resolved
@@ -683,46 +683,44 @@
                     </tr>
                 </tbody>''', response.content, count=1)
 
-<<<<<<< HEAD
-    def test_system_packages(self):
-        site = self.create_site()
-        with mock.patch("apimws.ansible.subprocess") as mock_subprocess:
-            mock_subprocess.check_output.return_value.returncode = 0
-            response = self.client.post(reverse(views.system_packages,
-                                                kwargs={'service_id': site.production_service.id}),
-                                        {'package_number': 1})
-            self.assertEqual(response.status_code, 200)
-            mock_subprocess.check_output.assert_called_with([
-                "userv", "mws-admin", "mws_ansible_host",
-                site.production_service.virtual_machines.first().network_configuration.name, 'jessie'
-            ], stderr=mock_subprocess.STDOUT)
-        self.assertEqual(AnsibleConfiguration.objects.get(key="system_packages").value, "1")
-        self.assertContains(response, "Wordpress &lt;installed&gt;")
-
-        with mock.patch("apimws.ansible.subprocess") as mock_subprocess:
-            mock_subprocess.check_output.return_value.returncode = 0
-            response = self.client.post(reverse(views.system_packages,
-                                                kwargs={'service_id': site.production_service.id}),
-                                        {'package_number': 2})
-            mock_subprocess.check_output.assert_called_with([
-                "userv", "mws-admin", "mws_ansible_host",
-                site.production_service.virtual_machines.first().network_configuration.name, 'jessie'
-            ], stderr=mock_subprocess.STDOUT)
-        self.assertEqual(AnsibleConfiguration.objects.get(key="system_packages").value, "1,2")
-        self.assertContains(response, "Wordpress &lt;installed&gt;")
-        self.assertContains(response, "Drupal &lt;installed&gt;")
-        with mock.patch("apimws.ansible.subprocess") as mock_subprocess:
-            mock_subprocess.check_output.return_value.returncode = 0
-            self.client.post(reverse(views.system_packages, kwargs={'service_id': site.production_service.id}),
-                             {'package_number': 1})
-            mock_subprocess.check_output.assert_called_with([
-                "userv", "mws-admin", "mws_ansible_host",
-                site.production_service.virtual_machines.first().network_configuration.name, 'jessie'
-            ], stderr=mock_subprocess.STDOUT)
-        self.assertEqual(AnsibleConfiguration.objects.get(key="system_packages").value, "2")
-
-=======
->>>>>>> 7ba98c3f
+    # TODO views.system_packages doesn't exist
+    # def test_system_packages(self):
+    #     site = self.create_site()
+    #     with mock.patch("apimws.ansible.subprocess") as mock_subprocess:
+    #         mock_subprocess.check_output.return_value.returncode = 0
+    #         response = self.client.post(reverse(views.system_packages,
+    #                                             kwargs={'service_id': site.production_service.id}),
+    #                                     {'package_number': 1})
+    #         self.assertEqual(response.status_code, 200)
+    #         mock_subprocess.check_output.assert_called_with([
+    #             "userv", "mws-admin", "mws_ansible_host",
+    #             site.production_service.virtual_machines.first().network_configuration.name, 'jessie'
+    #         ], stderr=mock_subprocess.STDOUT)
+    #     self.assertEqual(AnsibleConfiguration.objects.get(key="system_packages").value, "1")
+    #     self.assertContains(response, "Wordpress &lt;installed&gt;")
+    #
+    #     with mock.patch("apimws.ansible.subprocess") as mock_subprocess:
+    #         mock_subprocess.check_output.return_value.returncode = 0
+    #         response = self.client.post(reverse(views.system_packages,
+    #                                             kwargs={'service_id': site.production_service.id}),
+    #                                     {'package_number': 2})
+    #         mock_subprocess.check_output.assert_called_with([
+    #             "userv", "mws-admin", "mws_ansible_host",
+    #             site.production_service.virtual_machines.first().network_configuration.name, 'jessie'
+    #         ], stderr=mock_subprocess.STDOUT)
+    #     self.assertEqual(AnsibleConfiguration.objects.get(key="system_packages").value, "1,2")
+    #     self.assertContains(response, "Wordpress &lt;installed&gt;")
+    #     self.assertContains(response, "Drupal &lt;installed&gt;")
+    #     with mock.patch("apimws.ansible.subprocess") as mock_subprocess:
+    #         mock_subprocess.check_output.return_value.returncode = 0
+    #         self.client.post(reverse(views.system_packages, kwargs={'service_id': site.production_service.id}),
+    #                          {'package_number': 1})
+    #         mock_subprocess.check_output.assert_called_with([
+    #             "userv", "mws-admin", "mws_ansible_host",
+    #             site.production_service.virtual_machines.first().network_configuration.name, 'jessie'
+    #         ], stderr=mock_subprocess.STDOUT)
+    #     self.assertEqual(AnsibleConfiguration.objects.get(key="system_packages").value, "2")
+
     # def test_certificates(self):
     #     site = self.create_site()
     #
