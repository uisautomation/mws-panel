"""Views(Controllers) for managing Snapshots"""
import datetime
from django.core.urlresolvers import reverse
from django.db import IntegrityError
from django.shortcuts import get_object_or_404, redirect
from django.utils import dateparse
from django.views.generic import CreateView, DeleteView, ListView
from apimws.ansible import ansible_create_custom_snapshot, delete_snapshot, restore_snapshot
from apimws.models import AnsibleConfiguration
from sitesmanagement.forms import SnapshotForm
from sitesmanagement.models import Snapshot
from sitesmanagement.utils import get_object_or_None
from sitesmanagement.views.vhosts import ServicePriviledgeCheck


class SnapshotPriviledgeCheck(ServicePriviledgeCheck):
    def dispatch(self, request, *args, **kwargs):
        snapshot = get_object_or_404(Snapshot, pk=self.kwargs['snapshot_id'])
        self.snapshot = snapshot
        self.kwargs['service_id'] = snapshot.service.id
        return super(SnapshotPriviledgeCheck, self).dispatch(request, *args, **kwargs)


class SnapshotCreate(ServicePriviledgeCheck, CreateView):
    model = Snapshot
    form_class = SnapshotForm

    def get(self, request, *args, **kwargs):
        return redirect(reverse('backups', kwargs={'service_id': self.service.id}))

    def form_valid(self, form):
        if Snapshot.objects.filter(service=self.service).count() >= 2:
            form.add_error(None, "You can only create two snapshots")
            return self.form_invalid(form)
        self.object = form.save(commit=False)
        self.object.service = self.service
        try:
            self.object.save()
        except IntegrityError:
            form.add_error("name", "Name for that snapshot already exists")
            return self.form_invalid(form)
        ansible_create_custom_snapshot.delay(self.service, self.object)
        return redirect(reverse('backups', kwargs={'service_id': self.service.id}))

    def form_invalid(self, form):
        response = redirect('backups', service_id=self.service.id)
        key, value = form.errors.popitem()
        response['Location'] += '?error_message=%s' % value.data[0].messages[0]
        return response

    def get_success_url(self):
        return reverse('backups', kwargs={'service_id': self.service.id})


class SnapshotDelete(SnapshotPriviledgeCheck, DeleteView):
    model = Snapshot
    pk_url_kwarg = 'snapshot_id'

    def get(self, request, *args, **kwargs):
        return redirect(reverse('backups', kwargs={'service_id': self.service.id}))

    def delete(self, request, *args, **kwargs):
        self.object = self.get_object()
        self.object.pending_delete = True
        self.object.save()
        delete_snapshot.delay(self.object.service, self.object.id)
        return redirect(self.get_success_url())

    def get_success_url(self):
        return reverse('backups', kwargs={'service_id': self.service.id})


class SnapshotListView(ServicePriviledgeCheck, ListView):
    """View that shows the list of unix groups associated to a service with service id passed by url kwargs"""
    model = Snapshot
    template_name = 'mws/backups.html'

    def valid_fromdate(self):
        start_date = get_object_or_None(AnsibleConfiguration, service=self.service, key="backup_first_date")
        if start_date:
            start_date = datetime.datetime.strptime(start_date.value, '%Y-%m-%d').date()
        else:
<<<<<<< HEAD
            fromdate =  datetime.date.today()-datetime.timedelta(days=30)
        if fromdate < self.site.start_date+datetime.timedelta(days=1):
            if self.site.exmws2:
                fromdate = self.site.exmws2
            else:
                fromdate = self.site.start_date+datetime.timedelta(days=1)
        return fromdate
=======
            if self.site.exmws2:
                start_date = self.site.exmws2+datetime.timedelta(days=1)
            else:
                start_date = self.site.start_date+datetime.timedelta(days=1)
        if start_date < datetime.date.today() - datetime.timedelta(days=30):
            return datetime.date.today() - datetime.timedelta(days=30)
        else:
            return start_date
>>>>>>> 6734bced

    def get_context_data(self, **kwargs):
        context = super(SnapshotListView, self).get_context_data(**kwargs)
        breadcrumbs = {
            0: dict(name='Managed Web Service server: ' + str(self.site.name), url=self.site.get_absolute_url()),
            1: dict(name='Server settings' if self.service.primary else 'Test server settings',
                    url=reverse('sitesmanagement.views.service_settings', kwargs={'service_id': self.service.id})),
            2: dict(name='Manage snapshots/backups', url=reverse('backups', kwargs={'service_id': self.service.id}))
        }
        context.update({
            'breadcrumbs': breadcrumbs,
            'service': self.service,
            'site': self.site,
            'fromdate': self.valid_fromdate(),
            'todate': datetime.date.today()-datetime.timedelta(days=1),
            'snapshot_form': SnapshotForm(),
            'error_message_snap': self.request.session['backup_form_message']
            if 'backup_form_message' in self.request.session else None,
            'limit_snaps': Snapshot.objects.filter(service=self.service).count() >= 2
        })
        self.request.session['backup_form_message'] = ""
        return context

    def get_queryset(self):
        return self.service.snapshots.all()

    def post(self, request, *args, **kwargs):
        try:
            if 'snapshot_id' in request.POST:
                snapshot = Snapshot.objects.get(id=request.POST['snapshot_id'], service=self.service)
                restore_snapshot.delay(self.service, snapshot.name)
                request.session['backup_form_message'] = "Your snapshot is being restored"
            else:
                backup_date = dateparse.parse_date(request.POST['backupdate'])
                if backup_date is None or backup_date > datetime.date.today() or backup_date < self.valid_fromdate():
                    raise ValueError
                restore_snapshot.delay(self.service, backup_date.strftime("%Y-%m-%d"))
                request.session['backup_form_message'] = "Your backup is being restored"
        except ValueError:
            request.session['backup_form_message'] = "Incorrect date"
        except Exception as e:
            request.session['backup_form_message'] = str(e)
        return redirect(reverse('backups', kwargs={'service_id': self.service.id}))

    def dispatch(self, request, *args, **kwargs):
        return super(SnapshotListView, self).dispatch(request, *args, **kwargs)<|MERGE_RESOLUTION|>--- conflicted
+++ resolved
@@ -80,15 +80,6 @@
         if start_date:
             start_date = datetime.datetime.strptime(start_date.value, '%Y-%m-%d').date()
         else:
-<<<<<<< HEAD
-            fromdate =  datetime.date.today()-datetime.timedelta(days=30)
-        if fromdate < self.site.start_date+datetime.timedelta(days=1):
-            if self.site.exmws2:
-                fromdate = self.site.exmws2
-            else:
-                fromdate = self.site.start_date+datetime.timedelta(days=1)
-        return fromdate
-=======
             if self.site.exmws2:
                 start_date = self.site.exmws2+datetime.timedelta(days=1)
             else:
@@ -97,7 +88,6 @@
             return datetime.date.today() - datetime.timedelta(days=30)
         else:
             return start_date
->>>>>>> 6734bced
 
     def get_context_data(self, **kwargs):
         context = super(SnapshotListView, self).get_context_data(**kwargs)
