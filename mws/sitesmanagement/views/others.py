"""Views(Controllers) for other purposes not in other files"""

import json
from django.conf import settings
from django.contrib import messages
from django.contrib.auth.decorators import login_required, user_passes_test
from django.core.urlresolvers import reverse
from django.http import HttpResponseRedirect, HttpResponseForbidden, HttpResponse, HttpResponseNotFound
from django.shortcuts import render, get_object_or_404, redirect
from django.utils.encoding import smart_str
from apimws.ansible import launch_ansible, ansible_change_mysql_root_pwd
<<<<<<< HEAD
from apimws.models import AnsibleConfiguration
from apimws.vm import clone_vm_api_call
from apimws.views import post_installOS
=======
from apimws.models import AnsibleConfiguration, ApacheModule, PHPLib
from apimws.vm import clone_vm
>>>>>>> d4bd93de
from mwsauth.utils import privileges_check
from sitesmanagement.forms import BillingForm
from sitesmanagement.models import Service, Billing, Site, ServerType
from sitesmanagement.views.sites import warning_messages


@login_required
def billing_management(request, site_id):
    site = privileges_check(site_id, request.user)

    if site is None:
        return HttpResponseForbidden()

    breadcrumbs = {
        0: dict(name='Managed Web Service server: ' + str(site.name), url=site.get_absolute_url()),
        1: dict(name='Billing', url=reverse('billing_management', kwargs={'site_id': site.id}))
    }

    if request.method == 'POST':
        if hasattr(site, 'billing'):
            billing_form = BillingForm(request.POST, request.FILES, instance=site.billing)
            if billing_form.is_valid():
                billing_form.save()
                return redirect(site)
        else:
            billing_form = BillingForm(request.POST, request.FILES)
            if billing_form.is_valid():
                billing = billing_form.save(commit=False)
                billing.site = site
                billing.save()
                return redirect(site)
    elif hasattr(site, 'billing'):
        billing_form = BillingForm(instance=site.billing)
    else:
        billing_form = BillingForm()

    return render(request, 'mws/billing.html', {
        'breadcrumbs': breadcrumbs,
        'site': site,
        'billing_form': billing_form,
        'sidebar_messages': warning_messages(site),
        'cost': ServerType.objects.get(id=1).price
    })


@login_required
def clone_vm_view(request, site_id):
    site = privileges_check(site_id, request.user)

    if site is None:
        return HttpResponseForbidden()

    breadcrumbs = {
        0: dict(name='Managed Web Service server: ' + str(site.name), url=site.get_absolute_url()),
        1: dict(name='Production and test servers management', url=reverse(clone_vm_view, kwargs={'site_id': site.id}))
    }

    if request.method == 'POST':
        if site.is_ready and site.test_service:
            clone_vm_api_call.delay(site)
            messages.info(request, 'The test server is being created. This will usually take around 10 minutes. You will need to refresh the page.')
        elif not site.is_ready:
            messages.error(request, 'The test server cannot be created while the production server is being configured.')
        elif not site.test_service:
            messages.error(request, 'The test server cannot be created at this moment, please contact mws-support@uis.cam.ac.uk')
        return redirect(site)

    return render(request, 'mws/clone_vm.html', {
        'breadcrumbs': breadcrumbs,
        'site': site,
    })


def privacy(request):
    return render(request, 'privacy.html', {})


def termsconds(request):
    return render(request, 'tcs.html', {})


@login_required
def service_status(request, service_id):
    service = get_object_or_404(Service, pk=service_id)
    site = privileges_check(service.site.id, request.user)

    if site is None:
        return HttpResponseForbidden()

    if service.is_ready:
        return HttpResponse(json.dumps({'status': 'ready'}), content_type='application/json')
    else:
        return HttpResponse(json.dumps({'status': 'busy'}), content_type='application/json')


@login_required
def service_settings(request, service_id):
    service = get_object_or_404(Service, pk=service_id)
    site = privileges_check(service.site.id, request.user)

    if site is None:
        return HttpResponseForbidden()

    if service.is_busy:
        return redirect(site)

    breadcrumbs = {
        0: dict(name='Managed Web Service server: ' + str(site.name), url=site.get_absolute_url()),
        1: dict(name='Server settings' if service.primary else 'Test server settings',
                url=reverse(service_settings, kwargs={'service_id': service.id}))
    }

    return render(request, 'mws/settings.html', {
        'breadcrumbs': breadcrumbs,
        'site': site,
        'service': service,
        'sidebar_messages': warning_messages(site),
    })


@login_required
def delete_vm(request, service_id):
    service = get_object_or_404(Service, pk=service_id)
    site = privileges_check(service.site.id, request.user)

    if site is None or service.primary:
        return HttpResponseForbidden()

    if not service or not service.active or service.is_busy:
        return redirect(site)

    if request.method == 'POST':
        for vm in service.virtual_machines.all():
            vm.delete()
        return redirect(site)

    return HttpResponseForbidden()


@login_required
def power_vm(request, service_id):
    service = get_object_or_404(Service, pk=service_id)
    site = privileges_check(service.site.id, request.user)

    if site is None:
        return HttpResponseForbidden()

    if not service or not service.active or service.is_busy:
        return redirect(site)

    service.power_on()

    return redirect(service_settings, service_id=service.id)


@login_required
def reset_vm(request, service_id):
    service = get_object_or_404(Service, pk=service_id)
    site = privileges_check(service.site.id, request.user)

    if site is None:
        return HttpResponseForbidden()

    if not service or not service.active or service.is_busy:
        messages.error(request, 'Any of the two server is busy during configuration, wait until both of them are ready')
        return redirect(site)

    if request.method == 'POST':
        if service.do_reset():
            messages.success(request, "Your server will be restarted shortly")
        else:
            messages.error(request, "Your server couldn't be restarted")
    else:
        messages.error(request, "An error happened")

    return redirect(site)


@login_required
def change_db_root_password(request, service_id):
    service = get_object_or_404(Service, pk=service_id)
    site = privileges_check(service.site.id, request.user)

    if site is None:
        return HttpResponseForbidden()

    if not service or not service.active or service.is_busy:
        return redirect(site)

    breadcrumbs = {
        0: dict(name='Managed Web Service server: ' + str(site.name), url=site.get_absolute_url()),
        1: dict(name='Server settings' if service.primary else 'Test server settings',
                url=reverse(service_settings, kwargs={'service_id': service.id})),
        2: dict(name='Change db root pass', url=reverse(change_db_root_password, kwargs={'service_id': service.id})),
    }

    if request.method == 'POST':
        if request.POST.get('typepost') == "Delete temporary mySQL root password":
            AnsibleConfiguration.objects.filter(service=service, key="mysql_root_password").delete()
        else:
            ansibleconf, created = AnsibleConfiguration.objects.get_or_create(service=service,
                                                                              key="mysql_root_password")
            ansibleconf.value = "Resetting"
            ansibleconf.save()
            ansible_change_mysql_root_pwd.delay(service)
            return HttpResponseRedirect(reverse(change_db_root_password, kwargs={'service_id': service.id}))

    ansibleconf = AnsibleConfiguration.objects.filter(service=service, key="mysql_root_password")
    ansibleconf = ansibleconf[0].value if ansibleconf else None

    return render(request, 'mws/change_db_root_password.html', {
        'breadcrumbs': breadcrumbs,
        'service': service,
        'site': site,
        'sidebar_messages': warning_messages(site),
        'ansibleconf': ansibleconf,
    })
<<<<<<< HEAD
#
#
# @login_required
# def apache_modules(request, service_id):
#     service = get_object_or_404(Service, pk=service_id)
#     site = privileges_check(service.site.id, request.user)
#
#     if site is None:
#         return HttpResponseForbidden()
#
#     if not service or not service.active or service.is_busy:
#         return redirect(site)
#
#     breadcrumbs = {
#         0: dict(name='Managed Web Service server: ' + str(site.name), url=site.get_absolute_url()),
#         1: dict(name='Server settings' if service.primary else 'Test server settings',
#                 url=reverse(service_settings, kwargs={'service_id': service.id})),
#         2: dict(name='Apache modules', url=reverse(apache_modules, kwargs={'service_id': service.id})),
#     }
#
#     from apimws.forms import ApacheModuleForm
#
#     parameters = {
#         'breadcrumbs': breadcrumbs,
#         'service': service,
#         'site': site,
#         'sidebar_messages': warning_messages(site),
#         'form': ApacheModuleForm(initial={'apache_modules': service.apache_modules.values_list('name', flat=True)}),
#     }
#
#     if request.method == 'POST':
#         f = ApacheModuleForm(request.POST)
#         if f.is_valid():
#             service.apache_modules = f.cleaned_data['apache_modules']
#             service.save()
#             launch_ansible(service)
#
#     return render(request, 'mws/apache.html', parameters)
=======


@login_required
def apache_modules(request, service_id):
    service = get_object_or_404(Service, pk=service_id)
    site = privileges_check(service.site.id, request.user)

    if site is None:
        return HttpResponseForbidden()

    if not service or not service.active or service.is_busy:
        return redirect(site)

    breadcrumbs = {
        0: dict(name='Managed Web Service server: ' + str(site.name), url=site.get_absolute_url()),
        1: dict(name='Server settings' if service.primary else 'Test server settings',
                url=reverse(service_settings, kwargs={'service_id': service.id})),
        2: dict(name='Apache modules', url=reverse(apache_modules, kwargs={'service_id': service.id})),
    }

    from apimws.forms import ApacheModuleForm

    parameters = {
        'breadcrumbs': breadcrumbs,
        'service': service,
        'site': site,
        'sidebar_messages': warning_messages(site),
        'form': ApacheModuleForm(initial={
            'apache_modules': list(service.apache_modules.values_list('name', flat=True))
        }),
    }

    if request.method == 'POST':
        f = ApacheModuleForm(request.POST)
        if f.is_valid():
            service.apache_modules.set(
                ApacheModule.objects.filter(
                    name__in=f.cleaned_data['apache_modules']).all(),
                clear=True
            )
            service.save()
            launch_ansible(service)

    return render(request, 'mws/apache.html', parameters)
>>>>>>> d4bd93de


@login_required
def php_libs(request, service_id):
    service = get_object_or_404(Service, pk=service_id)
    site = privileges_check(service.site.id, request.user)

    if site is None:
        return HttpResponseForbidden()

    if not service or not service.active or service.is_busy:
        return redirect(site)

    breadcrumbs = {
        0: dict(name='Managed Web Service server: ' + str(site.name), url=site.get_absolute_url()),
        1: dict(name='Server settings' if service.primary else 'Test server settings',
                url=reverse(service_settings, kwargs={'service_id': service.id})),
        2: dict(name='PHP Libraries', url=reverse(php_libs, kwargs={'service_id': service.id})),
    }

    from apimws.forms import PHPLibForm

    parameters = {
        'breadcrumbs': breadcrumbs,
        'service': service,
        'site': site,
        'sidebar_messages': warning_messages(site),
        'form': PHPLibForm(initial={
            'php_libs': list(service.php_libs.values_list('name', flat=True))
        }),
    }

    if request.method == 'POST':
        f = PHPLibForm(request.POST)
        if f.is_valid():
            service.php_libs.set(
                PHPLib.objects.filter(
                    name__in=f.cleaned_data['php_libs']).all(),
                clear=True
            )
            service.save()
            launch_ansible(service)

    return render(request, 'mws/phplibs.html', parameters)


def po_file_serve(request, filename):
    billing = Billing.objects.filter(purchase_order='billing/%s' % filename)
    if billing.exists() and ((request.user in billing[0].site.list_of_admins()) or request.user.is_superuser):
        pofile = billing[0].purchase_order
        response = HttpResponse(pofile.read(), content_type='application/zip')
        response['Content-Disposition'] = 'attachment; filename=%s' % smart_str(filename)
        response['Content-Length'] = pofile.tell()
        return response
    else:
        return HttpResponseNotFound()


@login_required
def quarantine(request, service_id):
    service = get_object_or_404(Service, pk=service_id)
    site = privileges_check(service.site.id, request.user)

    if site is None:
        return HttpResponseForbidden()

    if not service or not service.active or service.is_busy:
        return redirect(site)

    breadcrumbs = {
        0: dict(name='Managed Web Service server: ' + str(site.name), url=site.get_absolute_url()),
        1: dict(name='Server settings' if service.primary else 'Test server settings',
                url=reverse(service_settings, kwargs={'service_id': service.id})),
        2: dict(name='Quarantine', url=reverse(quarantine, kwargs={'service_id': service.id})),
    }

    parameters = {
        'breadcrumbs': breadcrumbs,
        'service': service,
        'site': site,
        'sidebar_messages': warning_messages(site),
    }

    if request.method == 'POST' and not site.is_admin_suspended():
        if request.POST['quarantine'] == "Quarantine":
            service.quarantined = True
        else:
            service.quarantined = False
        service.save()
        launch_ansible(service)
        return redirect(site)

    return render(request, 'mws/quarantine.html', parameters)


@login_required
@user_passes_test(lambda u: u.is_superuser)
def admin_email_list(request):
    return render(request, 'mws/admin/email_list.html',
                  {'site_list': Site.objects.filter(deleted=False, preallocated=False, end_date__isnull=True)})


@login_required
def switch_services(request, site_id):
    '''This function swiches the production and test services'''
    site = get_object_or_404(Site, pk=site_id)
    site = privileges_check(site.id, request.user)

    if site is None:
        return HttpResponseForbidden()

    if site.switch_services():
        return redirect(site)
    else:
        messages.error(request, 'An error happened while trying to switch the test server with the production server')
        return redirect(site)


@login_required
def resync(request, site_id):
    '''This function syncs production file system with the test one'''
    site = get_object_or_404(Site, pk=site_id)
    site = privileges_check(site.id, request.user)

    if not site.is_ready:
        messages.error(request, 'Any of the two server is busy during configuration, wait until both of them are ready')
        return redirect(site)

    if request.method == 'POST':
        # TODO should site.test_service be passed here?
        post_installOS.delay(site.production_service)
    messages.info(request, 'The filesystem started to synchronise')
    return redirect(site)<|MERGE_RESOLUTION|>--- conflicted
+++ resolved
@@ -9,14 +9,9 @@
 from django.shortcuts import render, get_object_or_404, redirect
 from django.utils.encoding import smart_str
 from apimws.ansible import launch_ansible, ansible_change_mysql_root_pwd
-<<<<<<< HEAD
-from apimws.models import AnsibleConfiguration
+from apimws.models import AnsibleConfiguration, PHPLib
 from apimws.vm import clone_vm_api_call
 from apimws.views import post_installOS
-=======
-from apimws.models import AnsibleConfiguration, ApacheModule, PHPLib
-from apimws.vm import clone_vm
->>>>>>> d4bd93de
 from mwsauth.utils import privileges_check
 from sitesmanagement.forms import BillingForm
 from sitesmanagement.models import Service, Billing, Site, ServerType
@@ -234,9 +229,8 @@
         'sidebar_messages': warning_messages(site),
         'ansibleconf': ansibleconf,
     })
-<<<<<<< HEAD
-#
-#
+
+
 # @login_required
 # def apache_modules(request, service_id):
 #     service = get_object_or_404(Service, pk=service_id)
@@ -262,63 +256,23 @@
 #         'service': service,
 #         'site': site,
 #         'sidebar_messages': warning_messages(site),
-#         'form': ApacheModuleForm(initial={'apache_modules': service.apache_modules.values_list('name', flat=True)}),
+#         'form': ApacheModuleForm(initial={
+#             'apache_modules': list(service.apache_modules.values_list('name', flat=True))
+#         }),
 #     }
 #
 #     if request.method == 'POST':
 #         f = ApacheModuleForm(request.POST)
 #         if f.is_valid():
-#             service.apache_modules = f.cleaned_data['apache_modules']
+#             service.apache_modules.set(
+#                 ApacheModule.objects.filter(
+#                     name__in=f.cleaned_data['apache_modules']).all(),
+#                 clear=True
+#             )
 #             service.save()
 #             launch_ansible(service)
 #
 #     return render(request, 'mws/apache.html', parameters)
-=======
-
-
-@login_required
-def apache_modules(request, service_id):
-    service = get_object_or_404(Service, pk=service_id)
-    site = privileges_check(service.site.id, request.user)
-
-    if site is None:
-        return HttpResponseForbidden()
-
-    if not service or not service.active or service.is_busy:
-        return redirect(site)
-
-    breadcrumbs = {
-        0: dict(name='Managed Web Service server: ' + str(site.name), url=site.get_absolute_url()),
-        1: dict(name='Server settings' if service.primary else 'Test server settings',
-                url=reverse(service_settings, kwargs={'service_id': service.id})),
-        2: dict(name='Apache modules', url=reverse(apache_modules, kwargs={'service_id': service.id})),
-    }
-
-    from apimws.forms import ApacheModuleForm
-
-    parameters = {
-        'breadcrumbs': breadcrumbs,
-        'service': service,
-        'site': site,
-        'sidebar_messages': warning_messages(site),
-        'form': ApacheModuleForm(initial={
-            'apache_modules': list(service.apache_modules.values_list('name', flat=True))
-        }),
-    }
-
-    if request.method == 'POST':
-        f = ApacheModuleForm(request.POST)
-        if f.is_valid():
-            service.apache_modules.set(
-                ApacheModule.objects.filter(
-                    name__in=f.cleaned_data['apache_modules']).all(),
-                clear=True
-            )
-            service.save()
-            launch_ansible(service)
-
-    return render(request, 'mws/apache.html', parameters)
->>>>>>> d4bd93de
 
 
 @login_required
