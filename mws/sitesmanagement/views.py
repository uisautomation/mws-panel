--- conflicted
+++ resolved
@@ -1,10 +1,6 @@
 import bisect
 import datetime
-<<<<<<< HEAD
-=======
 import subprocess
-from Crypto.Util import asn1
->>>>>>> 3e72a7da
 import OpenSSL.crypto
 from Crypto.Util import asn1
 from django.contrib.auth.decorators import login_required
