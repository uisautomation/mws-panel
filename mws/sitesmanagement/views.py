import datetime
import socket
from django.contrib.auth.decorators import login_required
from django.core.urlresolvers import reverse
from django.http import HttpResponseRedirect, HttpResponseForbidden, JsonResponse
from django.shortcuts import render, get_object_or_404, redirect
from django.utils import timezone
from ucamlookup import get_group_ids_of_a_user_in_lookup, IbisException, user_in_groups
from apimws.models import AnsibleConfiguration
from apimws.platforms import PlatformsAPINotWorkingException
from apimws.utils import email_confirmation, platforms_email_api_request, ip_register_api_request, launch_ansible
from mwsauth.utils import get_or_create_group_by_groupid, privileges_check
from sitesmanagement.utils import is_camacuk, get_object_or_None
<<<<<<< HEAD
from .models import SiteForm, DomainNameFormNew, Site, BillingForm, DomainName, NetworkConfig, EmailConfirmation, \
    VirtualMachine, SystemPackagesForm, Vhost, VhostForm, SiteRequestDemo
=======
from .models import SiteForm, DomainNameFormNew, BillingForm, DomainName, NetworkConfig, EmailConfirmation, \
    VirtualMachine, SystemPackagesForm, Vhost, VhostForm, Site
>>>>>>> 2c224123


@login_required
def index(request):
    try:
        groups_id = get_group_ids_of_a_user_in_lookup(request.user)
    except IbisException as e:
        groups_id = []

    sites = []
    for group_id in groups_id:
        group = get_or_create_group_by_groupid(group_id)
        sites += group.sites.all()

    sites += request.user.sites.all()

    return render(request, 'index.html', {
        'all_sites': sorted(set(sites)),
        'deactivate_new': NetworkConfig.num_pre_allocated() < 1
    })


@login_required
def new(request):
    if NetworkConfig.num_pre_allocated() < 1:
        return HttpResponseRedirect(reverse('sitesmanagement.views.index'))

    breadcrumbs = {
        0: dict(name='New Manage Web Server', url=reverse(new))
    }

    # TODO: FIX: if SiteForm's name field is empty then DomainNameForm errors are also shown
    if request.method == 'POST':
        site_form = SiteForm(request.POST, prefix="siteform", user=request.user)
        if site_form.is_valid():

            site = site_form.save(commit=False)
            site.start_date = datetime.date.today()
            site.save()

            # Save user that requested the site
            site.users.add(request.user)

            SiteRequestDemo.objects.create(date_submitted=timezone.now(), site=site)

            try:
                platforms_email_api_request(site, primary=True)  # TODO do it after saving a site
            except Exception as e:
                raise e  # TODO try again later. pass to celery?

            try:
                if site.email:
                    email_confirmation(site)  # TODO do it after saving a site
            except Exception as e:
                raise e  # TODO try again later. pass to celery?

            return HttpResponseRedirect(reverse('sitesmanagement.views.show', kwargs={'site_id': site.id}))
    else:
        site_form = SiteForm(prefix="siteform", user=request.user)

    return render(request, 'mws/new.html', {
        'site_form': site_form,
        'breadcrumbs': breadcrumbs
    })


@login_required
def edit(request, site_id):
    site = privileges_check(site_id, request.user)

    if site is None:
        return HttpResponseForbidden()

    if site.primary_vm is not None and site.primary_vm.is_ready is False:
        return HttpResponseRedirect(reverse('sitesmanagement.views.show', kwargs={'site_id': site.id}))

    breadcrumbs = {
        0: dict(name='Manage Web Server: ' + str(site.name), url=reverse(show, kwargs={'site_id': site.id})),
        1: dict(name='Change information about your MWS',
                           url=reverse('sitesmanagement.views.edit', kwargs={'site_id': site.id}))
    }

    if request.method == 'POST':
        site_form = SiteForm(request.POST, user=request.user, instance=site)
        if site_form.is_valid():
            site_form.save()
            if 'email' in site_form.changed_data:
                try:
                    if site.email:
                        email_confirmation(site)  # TODO do it in other place?
                except Exception as e:
                    raise e  # TODO try again later. pass to celery?
            return HttpResponseRedirect(reverse('sitesmanagement.views.show', kwargs={'site_id': site.id}))
    else:
        site_form = SiteForm(user=request.user, instance=site)

    return render(request, 'mws/edit.html', {
        'site_form': site_form,
        'site': site,
        'breadcrumbs': breadcrumbs
    })


@login_required
def show(request, site_id):
    site = get_object_or_404(Site, pk=site_id)

    if (not site in request.user.sites.all() and not user_in_groups(request.user, site.groups.all())) \
            or site.is_admin_suspended():
        return HttpResponseForbidden()

    breadcrumbs = {
        0: dict(name='Manage Web Server: ' + str(site.name), url=reverse(show, kwargs={'site_id': site.id}))
    }

    warning_messages = []

<<<<<<< HEAD
    if (timezone.now() - site.site_request_demo.date_submitted).seconds > 120:
        site.site_request_demo.demo_time_passed()
=======
    if site.primary_vm is not None and site.primary_vm.status == 'ansible':
        warning_messages.append("Your virtual machine is being configured.")
>>>>>>> 2c224123

    for vhost in site.vhosts.all():
        for domain_name in vhost.domain_names.all():
            if domain_name.status == 'requested':
                warning_messages.append("Your domain name %s has been requested and is under review." %
                                        domain_name.name)

    if not hasattr(site, 'billing'):
        warning_messages.append("No Billing, please add one.")

    if site.email:
        site_email = EmailConfirmation.objects.get(email=site.email, site_id=site.id)
        if site_email.status == 'pending':
            warning_messages.append("Your email '%s' is still unconfirmed, please click on the link of the sent email"
                                    % site.email)

    if site.primary_vm is None or site.primary_vm.status != 'ready':
        warning_messages.append("Your Manage Web Server is being prepared")

    return render(request, 'mws/show.html', {
        'breadcrumbs': breadcrumbs,
        'warning_messages': warning_messages,
        'site': site
    })


@login_required
def billing_management(request, site_id):
    site = privileges_check(site_id, request.user)

    if site is None:
        return HttpResponseForbidden()

    if site.primary_vm is not None and site.primary_vm.is_ready is False:
        return HttpResponseRedirect(reverse('sitesmanagement.views.show', kwargs={'site_id': site.id}))

    breadcrumbs = {
        0: dict(name='Manage Web Server: ' + str(site.name), url=reverse(show, kwargs={'site_id': site.id})),
        1: dict(name='Billing', url=reverse(billing_management, kwargs={'site_id': site.id}))
    }

    if request.method == 'POST':
        if hasattr(site, 'billing'):
            billing_form = BillingForm(request.POST, request.FILES, instance=site.billing)
            if billing_form.is_valid():
                billing_form.save()
                return HttpResponseRedirect(reverse('sitesmanagement.views.show', kwargs={'site_id': site.id}))
        else:
            billing_form = BillingForm(request.POST, request.FILES)
            if billing_form.is_valid():
                billing = billing_form.save(commit=False)
                billing.site = site
                billing.save()
                return HttpResponseRedirect(reverse('sitesmanagement.views.show', kwargs={'site_id': site.id}))
    elif hasattr(site, 'billing'):
        billing_form = BillingForm(instance=site.billing)
    else:
        billing_form = BillingForm()

    return render(request, 'mws/billing.html', {
        'breadcrumbs': breadcrumbs,
        'site': site,
        'billing_form': billing_form
    })


def privacy(request):
    return render(request, 'index.html', {})


@login_required
def vhosts_management(request, site_id):
    site = privileges_check(site_id, request.user)

    if site is None:
        return HttpResponseForbidden()

    if site.primary_vm is not None and site.primary_vm.is_ready is False:
        return HttpResponseRedirect(reverse('sitesmanagement.views.show', kwargs={'site_id': site.id}))

    breadcrumbs = {
        0: dict(name='Manage Web Server: ' + str(site.name), url=reverse(show, kwargs={'site_id': site.id})),
        1: dict(name='Vhosts Management', url=reverse(vhosts_management, kwargs={'site_id': site.id}))
    }

    return render(request, 'mws/vhosts.html', {
        'breadcrumbs': breadcrumbs,
        'site': site
    })


@login_required
def add_vhost(request, site_id, socket_error=None):
    site = privileges_check(site_id, request.user)

    if site is None:
        return HttpResponseForbidden()

    if site.primary_vm is not None and site.primary_vm.is_ready is False:
        return HttpResponseRedirect(reverse('sitesmanagement.views.show', kwargs={'site_id': site.id}))

    breadcrumbs = {
        0: dict(name='Manage Web Server: ' + str(site.name), url=reverse(show, kwargs={'site_id': site.id})),
        1: dict(name='Vhosts Management', url=reverse(vhosts_management, kwargs={'site_id': site.id})),
        2: dict(name='Add Vhost', url=reverse(add_vhost, kwargs={'site_id': site.id}))
    }

    if request.method == 'POST':
        vhost_form = VhostForm(request.POST)
        if vhost_form.is_valid():
            vhost = vhost_form.save(commit=False)
            vhost.site = site
            vhost.save()
            launch_ansible(site)  # to create a new vhost configuration file
            return HttpResponseRedirect(reverse('sitesmanagement.views.vhosts_management',
                                                kwargs={'site_id': site.id}))
    else:
        vhost_form = VhostForm()

    return render(request, 'mws/add_vhost.html', {
        'breadcrumbs': breadcrumbs,
        'site': site,
        'vhost_form': vhost_form,
    })


@login_required
def domains_management(request, vhost_id):
    vhost = get_object_or_404(Vhost, pk=vhost_id)
    site = privileges_check(vhost.site.id, request.user)

    if site is None:
        return HttpResponseForbidden()

    if site.primary_vm is not None and site.primary_vm.is_ready is False:
        return HttpResponseRedirect(reverse('sitesmanagement.views.show', kwargs={'site_id': site.id}))

    breadcrumbs = {
        0: dict(name='Manage Web Server: ' + str(site.name), url=reverse(show, kwargs={'site_id': site.id})),
        1: dict(name='Vhosts Management', url=reverse(vhosts_management, kwargs={'site_id': site.id})),
        2: dict(name='Domains Management', url=reverse(domains_management, kwargs={'vhost_id': vhost.id}))
    }

    return render(request, 'mws/domains.html', {
        'breadcrumbs': breadcrumbs,
        'vhost': vhost
    })


@login_required
def set_dn_as_main(request, domain_id):  # TODO remove vhost_id
    domain = get_object_or_404(DomainName, pk=domain_id)
    vhost = domain.vhost
    site = privileges_check(vhost.site.id, request.user)

    if site is None:
        return HttpResponseForbidden()

    if site.primary_vm is not None and site.primary_vm.is_ready is False:
        return HttpResponseRedirect(reverse('sitesmanagement.views.show', kwargs={'site_id': site.id}))

    if domain not in vhost.domain_names.all():
        return HttpResponseForbidden()

    if request.method == 'POST':
        vhost.main_domain = domain
        vhost.save()
        launch_ansible(site)  # to update the vhost main domain name in the apache configuration

    return HttpResponseRedirect(reverse('sitesmanagement.views.domains_management', kwargs={'vhost_id': vhost.id}))


@login_required
def add_domain(request, vhost_id, socket_error=None):
    vhost = get_object_or_404(Vhost, pk=vhost_id)
    site = privileges_check(vhost.site.id, request.user)

    if site is None:
        return HttpResponseForbidden()

    if site.primary_vm is not None and site.primary_vm.is_ready is False:
        return HttpResponseRedirect(reverse('sitesmanagement.views.show', kwargs={'site_id': site.id}))

    breadcrumbs = {
        0: dict(name='Manage Web Server: ' + str(site.name), url=reverse(show, kwargs={'site_id': site.id})),
        1: dict(name='Vhosts Management', url=reverse(vhosts_management, kwargs={'site_id': site.id})),
        2: dict(name='Domains Management', url=reverse(domains_management, kwargs={'vhost_id': vhost.id})),
        3: dict(name='Add Domain', url=reverse(add_domain, kwargs={'vhost_id': vhost.id}))
    }

    if request.method == 'POST':
        domain_form = DomainNameFormNew(request.POST)
        if domain_form.is_valid():
            try:
                domain_requested = domain_form.save(commit=False)
                if domain_requested.name != '':  # TODO do it after saving a domain request
                    if is_camacuk(domain_requested.name):
                        ip_register_api_request(vhost, domain_requested.name)
                    else:
                        new_domain = DomainName.objects.create(name=domain_requested.name, status='accepted',
                                                               vhost=vhost)
                        if vhost.main_domain is None:
                            vhost.main_domain = new_domain
                            vhost.save()
                    launch_ansible(site)  # to add the new domain name to the vhost apache configuration
            except socket.error as serr:
                pass  # TODO sent an error to infosys email?
            except Exception as e:
                raise e  # TODO try again later. pass to celery?
            return HttpResponseRedirect(reverse('sitesmanagement.views.domains_management',
                                                kwargs={'vhost_id': vhost.id}))
    else:
        domain_form = DomainNameFormNew()

    return render(request, 'mws/add_domain.html', {
        'breadcrumbs': breadcrumbs,
        'vhost': vhost,
        'domain_form': domain_form,
    })


@login_required
def settings(request, site_id):
    site = privileges_check(site_id, request.user)

    if site is None:
        return HttpResponseForbidden()

    if site.primary_vm is not None and site.primary_vm.is_ready is False:
        return HttpResponseRedirect(reverse('sitesmanagement.views.show', kwargs={'site_id': site.id}))

    vm = site.primary_vm

    if vm is None or vm.status != 'ready':
        return redirect(reverse(show, kwargs={'site_id': site.id}))

    breadcrumbs = {
        0: dict(name='Manage Web Server: ' + str(site.name), url=reverse(show, kwargs={'site_id': site.id})),
        1: dict(name='Settings', url=reverse(settings, kwargs={'site_id': site.id}))
    }

    return render(request, 'mws/settings.html', {
        'breadcrumbs': breadcrumbs,
        'site': site,
        'primary_vm': vm,
    })


@login_required
def check_vm_status(request, vm_id):
    vm = get_object_or_404(VirtualMachine, pk=vm_id)
    site = privileges_check(vm.site.id, request.user)

    if site is None:
        return HttpResponseForbidden()

    if site.primary_vm is not None and site.primary_vm.is_ready is False:
        return HttpResponseRedirect(reverse('sitesmanagement.views.show', kwargs={'site_id': site.id}))

    if vm is None or vm.status != 'ready':
        return JsonResponse({'error': 'VMNotReady'})

    try:
        return JsonResponse({'vm_is_on': vm.is_on()})
    except PlatformsAPINotWorkingException:
        return JsonResponse({'error': 'PlatformsAPINotWorking'})


@login_required
def system_packages(request, site_id):
    site = privileges_check(site_id, request.user)

    if site is None:
        return HttpResponseForbidden()

    if site.primary_vm is not None and site.primary_vm.is_ready is False:
        return HttpResponseRedirect(reverse('sitesmanagement.views.show', kwargs={'site_id': site.id}))

    ansible_configuraton = get_object_or_None(AnsibleConfiguration, site=site, key="System Packages")

    breadcrumbs = {
        0: dict(name='Manage Web Server: ' + str(site.name), url=reverse(show, kwargs={'site_id': site.id})),
        1: dict(name='Settings', url=reverse(settings, kwargs={'site_id': site.id})),
        2: dict(name='System packages', url=reverse(system_packages, kwargs={'site_id': site.id}))
    }

    if request.method == 'POST':
        system_packages_form = SystemPackagesForm(request.POST)
        if system_packages_form.is_valid():
            if ansible_configuraton is not None:
                ansible_configuraton.value = ",".join(system_packages_form.cleaned_data.get('system_packages'))
                ansible_configuraton.save()
            else:
                AnsibleConfiguration.objects.create(site=site, key="System Packages",
                                                    value=",".join(
                                                        system_packages_form.cleaned_data.get('system_packages')))
            launch_ansible(site)  # to install or delete new/old packages selected by the user
            return HttpResponseRedirect(reverse('sitesmanagement.views.show',
                                                kwargs={'site_id': site.id}))
    else:
        if ansible_configuraton is not None:
            system_packages_form = SystemPackagesForm(initial={'system_packages':
                                                                   ansible_configuraton.value.split(",")})
        else:
            system_packages_form = SystemPackagesForm()

    return render(request, 'mws/system_packages.html', {
        'breadcrumbs': breadcrumbs,
        'site': site,
        'system_packages_form': system_packages_form,
    })


@login_required
def power_vm(request, vm_id):
    vm = get_object_or_404(VirtualMachine, pk=vm_id)
    site = privileges_check(vm.site.id, request.user)

    if site is None:
        return HttpResponseForbidden()

    if site.primary_vm is not None and site.primary_vm.is_ready is False:
        return HttpResponseRedirect(reverse('sitesmanagement.views.show', kwargs={'site_id': site.id}))

    if vm is None or vm.status != 'ready':
        return redirect(reverse(show, kwargs={'site_id': site.id}))

    vm.power_on()

    return redirect(settings, site_id=site.id)


@login_required
def reset_vm(request, vm_id):
    vm = get_object_or_404(VirtualMachine, pk=vm_id)
    site = privileges_check(vm.site.id, request.user)

    if site is None:
        return HttpResponseForbidden()

    if site.primary_vm is not None and site.primary_vm.is_ready is False:
        return HttpResponseRedirect(reverse('sitesmanagement.views.show', kwargs={'site_id': site.id}))

    if vm is None or vm.status != 'ready':
        return redirect(reverse(show, kwargs={'site_id': site.id}))

    if vm.do_reset() is False:
        pass  # TODO add error messages in session if it is False

    return redirect(settings, site_id=site.id)<|MERGE_RESOLUTION|>--- conflicted
+++ resolved
@@ -11,13 +11,8 @@
 from apimws.utils import email_confirmation, platforms_email_api_request, ip_register_api_request, launch_ansible
 from mwsauth.utils import get_or_create_group_by_groupid, privileges_check
 from sitesmanagement.utils import is_camacuk, get_object_or_None
-<<<<<<< HEAD
 from .models import SiteForm, DomainNameFormNew, Site, BillingForm, DomainName, NetworkConfig, EmailConfirmation, \
     VirtualMachine, SystemPackagesForm, Vhost, VhostForm, SiteRequestDemo
-=======
-from .models import SiteForm, DomainNameFormNew, BillingForm, DomainName, NetworkConfig, EmailConfirmation, \
-    VirtualMachine, SystemPackagesForm, Vhost, VhostForm, Site
->>>>>>> 2c224123
 
 
 @login_required
@@ -135,13 +130,11 @@
 
     warning_messages = []
 
-<<<<<<< HEAD
     if (timezone.now() - site.site_request_demo.date_submitted).seconds > 120:
         site.site_request_demo.demo_time_passed()
-=======
+
     if site.primary_vm is not None and site.primary_vm.status == 'ansible':
         warning_messages.append("Your virtual machine is being configured.")
->>>>>>> 2c224123
 
     for vhost in site.vhosts.all():
         for domain_name in vhost.domain_names.all():
