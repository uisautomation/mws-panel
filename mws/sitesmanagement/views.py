--- conflicted
+++ resolved
@@ -1,18 +1,12 @@
 import datetime
-import socket
-import reversion
 from django.contrib.auth.decorators import login_required
 from django.core.urlresolvers import reverse
 from django.db import transaction
 from django.http import HttpResponseRedirect, HttpResponseForbidden, JsonResponse
 from django.shortcuts import render, get_object_or_404, redirect
-<<<<<<< HEAD
 from django.utils import timezone
-from ucamlookup import get_group_ids_of_a_user_in_lookup, IbisException, user_in_groups
-=======
 import reversion
 from ucamlookup import get_group_ids_of_a_user_in_lookup, IbisException, user_in_groups, validate_crsids
->>>>>>> d57ac39a
 from apimws.models import AnsibleConfiguration
 from apimws.platforms import PlatformsAPINotWorkingException, new_site_primary_vm, clone_vm
 from apimws.utils import email_confirmation, ip_register_api_request, launch_ansible
@@ -73,20 +67,13 @@
             # Save user that requested the site
             site.users.add(request.user)
 
-<<<<<<< HEAD
             SiteRequestDemo.objects.create(date_submitted=timezone.now(), site=site)
 
-            try:
-                new_site_primary_vm(site, primary=True)  # TODO do it after saving a site
-            except Exception as e:
-                raise e  # TODO try again later. pass to celery?
-=======
             vm = VirtualMachine.objects.create(primary=True, status='requested', site=site)
-            new_site_primary_vm.delay(vm)
->>>>>>> d57ac39a
+            new_site_primary_vm(vm)
 
             if site.email:
-                email_confirmation.delay(site)
+                email_confirmation(site)
 
             return HttpResponseRedirect(reverse('sitesmanagement.views.show', kwargs={'site_id': site.id}))
     else:
@@ -120,7 +107,7 @@
             site_form.save()
             if 'email' in site_form.changed_data:
                 if site.email:
-                    email_confirmation.delay(site)
+                    email_confirmation(site)
                     # TODO launch ansible to update webmaster email address in host?
             return HttpResponseRedirect(reverse('sitesmanagement.views.show', kwargs={'site_id': site.id}))
     else:
@@ -221,7 +208,7 @@
 
     warning_messages = []
 
-    if (timezone.now() - site.site_request_demo.date_submitted).seconds > 60:
+    if (timezone.now() - site.site_request_demo.date_submitted).seconds > 5:
         site.site_request_demo.demo_time_passed()
 
     if site.primary_vm is not None and site.primary_vm.status == 'ansible':
@@ -721,7 +708,7 @@
                 if is_camacuk(domain_requested.name):
                     new_domain = DomainName.objects.create(name=domain_requested.name, status='requested',
                                                                  vhost=vhost)
-                    ip_register_api_request.delay(new_domain)
+                    ip_register_api_request(new_domain)
                 else:
                     new_domain = DomainName.objects.create(name=domain_requested.name, status='accepted', vhost=vhost)
                     if vhost.main_domain is None:
