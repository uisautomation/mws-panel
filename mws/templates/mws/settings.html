{% extends 'project-light/campl-mws.html' %}
{% load static %}
{% block page_content %}
    {{ block.super }}
    <div class="view view-focus-on view-id-focus_on view-display-id-page">
        <div class="view-header">
            <div class="campl-content-container">
                <div class="campl-heading-container">
                    <h1 id="page-title">{% if service.primary %}Server{% else %}Test server{% endif %} settings</h1>
                </div>
            </div>
        </div>

        {% if service.quarantined %}
        <div class="campl-notifications-panel campl-warning-panel campl-notifications-container clearfix">
            <div class="campl-column4">
                <p class="campl-notifications-icon campl-warning-icon">Warning:</p>
            </div>
            <div class="campl-column8">
                <p>Your server is currently under quarantine</p>
            </div>
        </div>
        {% endif %}

        <div class="campl-column12">
            {% if service.primary %}
            <div class="campl-column3">
                <div class="campl-content-container campl-side-padding">
                    <a href="{% url 'listvhost' service_id=service.id %}">
                        <article class="node node-external-link view-mode-focus_on clearfix
                                        campl-horizontal-teaser campl-teaser campl-focus-teaser">
                            <div class="campl-focus-teaser-img">
                                <div class="campl-content-container campl-horizontal-teaser-img">
                                    <div class="field field-name-field-external-url-image field-type-image
                                                field-label-hidden">
                                        <div class="field-items">
                                            <div class="field-item even">
                                                <img class="campl-scale-with-grid"
                                                     src="{% static "icons/browser.png" %}"
                                                     height="128" style="margin: 10px;" alt="">
                                            </div>
                                        </div>
                                    </div>
                                </div>
                            </div>
                            <div class="campl-focus-teaser-txt">
                                <div class="campl-content-container campl-horizontal-teaser-txt">
                                    <h3 class="campl-teaser-title">Web sites</h3>
                                    <span class="ir campl-focus-link"></span>
                                </div>
                            </div>
                        </article>
                    </a>
                </div>
            </div>
            {% endif %}

{#            <div class="campl-column3">#}
{#                <div class="campl-content-container campl-side-padding">#}
{#                    <a href="{% url 'sitesmanagement.views.apache_modules' service_id=service.id %}">#}
{#                        <article class="node node-external-link view-mode-focus_on clearfix#}
{#                                        campl-horizontal-teaser campl-teaser campl-focus-teaser">#}
{#                            <div class="campl-focus-teaser-img">#}
{#                                <div class="campl-content-container campl-horizontal-teaser-img">#}
{#                                    <div class="field field-name-field-external-url-image field-type-image#}
{#                                                field-label-hidden">#}
{#                                        <div class="field-items">#}
{#                                            <div class="field-item even">#}
{#                                                <img class="campl-scale-with-grid"#}
{#                                                     src="{% static "icons/system-settings.png" %}"#}
{#                                                     height="128" style="margin: 10px;" alt="">#}
{#                                            </div>#}
{#                                        </div>#}
{#                                    </div>#}
{#                                </div>#}
{#                            </div>#}
{#                            <div class="campl-focus-teaser-txt">#}
{#                                <div class="campl-content-container campl-horizontal-teaser-txt">#}
{#                                    <h3 class="campl-teaser-title">Apache modules</h3>#}
{#                                    <span class="ir campl-focus-link"></span>#}
{#                                </div>#}
{#                            </div>#}
{#                        </article>#}
{#                    </a>#}
{#                </div>#}
{#            </div>#}

            <div class="campl-column3">
                <div class="campl-content-container campl-side-padding">
                    <a href="{% url 'sitesmanagement.views.php_libs' service_id=service.id %}">
                        <article class="node node-external-link view-mode-focus_on clearfix
                                        campl-horizontal-teaser campl-teaser campl-focus-teaser">
                            <div class="campl-focus-teaser-img">
                                <div class="campl-content-container campl-horizontal-teaser-img">
                                    <div class="field field-name-field-external-url-image field-type-image
                                                field-label-hidden">
                                        <div class="field-items">
                                            <div class="field-item even">
                                                <img class="campl-scale-with-grid"
                                                     src="{% static "icons/system-settings.png" %}"
                                                     height="128" style="margin: 10px;" alt="">
                                            </div>
                                        </div>
                                    </div>
                                </div>
                            </div>
                            <div class="campl-focus-teaser-txt">
                                <div class="campl-content-container campl-horizontal-teaser-txt">
                                    <h3 class="campl-teaser-title">PHP Libraries</h3>
                                    <span class="ir campl-focus-link"></span>
                                </div>
                            </div>
                        </article>
                    </a>
                </div>
            </div>

            {% if service.primary %}
            <div class="campl-column3">
                <div class="campl-content-container campl-side-padding">
                    <a href="{% url 'listunixgroups' service_id=service.id %}">
                        <article class="node node-external-link view-mode-focus_on clearfix
                                        campl-horizontal-teaser campl-teaser campl-focus-teaser">
                            <div class="campl-focus-teaser-img">
                                <div class="campl-content-container campl-horizontal-teaser-img">
                                    <div class="field field-name-field-external-url-image field-type-image
                                                field-label-hidden">
                                        <div class="field-items">
                                            <div class="field-item even">
                                                <img class="campl-scale-with-grid"
                                                     src="{% static "icons/group.png" %}"
                                                     height="128" style="margin: 10px;" alt="">
                                            </div>
                                        </div>
                                    </div>
                                </div>
                            </div>
                            <div class="campl-focus-teaser-txt">
                                <div class="campl-content-container campl-horizontal-teaser-txt">
                                    <h3 class="campl-teaser-title">Unix Groups</h3>
                                    <span class="ir campl-focus-link"></span>
                                </div>
                            </div>
                        </article>
                    </a>
                </div>
            </div>
            {% endif %}

            <div class="campl-column3">
                <div class="campl-content-container campl-side-padding">
                    <a href="{% url 'sitesmanagement.views.change_db_root_password' service_id=service.id %}">
                        <article class="node node-external-link view-mode-focus_on clearfix
                                        campl-horizontal-teaser campl-teaser campl-focus-teaser">
                            <div class="campl-focus-teaser-img">
                                <div class="campl-content-container campl-horizontal-teaser-img">
                                    <div class="field field-name-field-external-url-image field-type-image
                                                field-label-hidden">
                                        <div class="field-items">
                                            <div class="field-item even">
                                                <img class="campl-scale-with-grid"
                                                     src="{% static "icons/db.png" %}"
                                                     height="128" style="margin: 10px;" alt="">
                                            </div>
                                        </div>
                                    </div>
                                </div>
                            </div>
                            <div class="campl-focus-teaser-txt">
                                <div class="campl-content-container campl-horizontal-teaser-txt">
                                    <h3 class="campl-teaser-title">Change database root password</h3>
                                    <span class="ir campl-focus-link"></span>
                                </div>
                            </div>
                        </article>
                    </a>
                </div>
            </div>

        {% if service.primary %}
            <div class="campl-column3">
                <div class="campl-content-container campl-side-padding">
<<<<<<< HEAD
                    <a href="{% url 'backups' service_id=service.id %}">
=======
                    <a href="{% url 'change_db_root_password' service_id=service.id %}">
>>>>>>> d4bd93de
                        <article class="node node-external-link view-mode-focus_on clearfix
                                        campl-horizontal-teaser campl-teaser campl-focus-teaser">
                            <div class="campl-focus-teaser-img">
                                <div class="campl-content-container campl-horizontal-teaser-img">
                                    <div class="field field-name-field-external-url-image field-type-image
                                                field-label-hidden">
                                        <div class="field-items">
                                            <div class="field-item even">
                                                <img class="campl-scale-with-grid"
                                                     src="{% static "icons/clock-1.png" %}"
                                                     height="128" style="margin: 10px;" alt="">
                                            </div>
                                        </div>
                                    </div>
                                </div>
                            </div>
                            <div class="campl-focus-teaser-txt">
                                <div class="campl-content-container campl-horizontal-teaser-txt">
                                    <h3 class="campl-teaser-title">Backups</h3>
                                    <span class="ir campl-focus-link"></span>
                                </div>
                            </div>
                        </article>
                    </a>
                </div>
            </div>
        {% else %}
            <div class="campl-column3">
                <div class="campl-content-container campl-side-padding">
                    <a class="delete_vm" href="#">
                        <article class="node node-external-link view-mode-focus_on clearfix
                                        campl-horizontal-teaser campl-teaser campl-focus-teaser campl-focus-teaser-red">
                            <div class="campl-focus-teaser-img">
                                <div class="campl-content-container campl-horizontal-teaser-img">
                                    <div class="field field-name-field-external-url-image field-type-image field-label-hidden">
                                        <div class="field-items">
                                            <div class="field-item even">
                                                <img class="campl-scale-with-grid" src="{% static "icons/recyclebin.png" %}" height="128" style="margin: 10px;" alt="">
                                            </div>
                                        </div>
                                    </div>
                                </div>
                            </div>
                            <div class="campl-focus-teaser-txt">
                                <div class="campl-content-container campl-horizontal-teaser-txt">
                                    <h3 class="campl-teaser-title">Delete the test server</h3>
                                    <span class="ir campl-focus-link"></span>
                                </div>
                            </div>
                        </article>
                    </a>
                </div>
            </div>

            {% comment unable to demonstrate that this works %}
            <div class="campl-column3">
                <div class="campl-content-container campl-side-padding">
                    <a class="resync" href="#">
                        <article class="node node-external-link view-mode-focus_on clearfix
                                        campl-horizontal-teaser campl-teaser campl-focus-teaser">
                            <div class="campl-focus-teaser-img">
                                <div class="campl-content-container campl-horizontal-teaser-img">
                                    <div class="field field-name-field-external-url-image field-type-image
                                                field-label-hidden">
                                        <div class="field-items">
                                            <div class="field-item even">
                                                <img class="campl-scale-with-grid" src="{% static "icons/restart.png" %}"
                                                     height="128" style="margin: 10px;" alt="">
                                            </div>
                                        </div>
                                    </div>
                                </div>
                            </div>
                            <div class="campl-focus-teaser-txt">
                                <div class="campl-content-container campl-horizontal-teaser-txt">
                                    <h3 class="campl-teaser-title"{% if not site.is_ready %} style="color: orangered"{% endif %}>
                                        Copy production filesystem to test{% if not site.is_ready %} (disabled while any of the servers are being configured){% endif %}
                                    </h3>
                                    <span class="ir campl-focus-link"></span>
                                </div>
                            </div>
                        </article>
                    </a>
                </div>
            </div>
            {% endcomment %}
        {% endif %}

        <div class="campl-column3">
            <div class="campl-content-container campl-side-padding">
                <a class="restart_vm" href="#">
                    <article class="node node-external-link view-mode-focus_on clearfix
                                    campl-horizontal-teaser campl-teaser campl-focus-teaser">
                        <div class="campl-focus-teaser-img">
                            <div class="campl-content-container campl-horizontal-teaser-img">
                                <div class="field field-name-field-external-url-image field-type-image
                                            field-label-hidden">
                                    <div class="field-items">
                                        <div class="field-item even">
                                            <img class="campl-scale-with-grid" src="{% static "icons/restart.png" %}"
                                                 height="128" style="margin: 10px;" alt="">
                                        </div>
                                    </div>
                                </div>
                            </div>
                        </div>
                        <div class="campl-focus-teaser-txt">
                            <div class="campl-content-container campl-horizontal-teaser-txt">
                                <h3 class="campl-teaser-title"{% if not site.is_ready %} style="color: orangered"{% endif %}>
                                    Restart{% if not site.is_ready %} (disabled while any of the servers are being configured){% endif %}
                                </h3>
                                <span class="ir campl-focus-link"></span>
                            </div>
                        </div>
                    </article>
                </a>
            </div>
        </div>

        {% if service.primary %}
        <div class="campl-column3">
            <div class="campl-content-container campl-side-padding">
                <a href="{% url 'sitesmanagement.views.quarantine' service_id=service.id %}">
                    <article class="node node-external-link view-mode-focus_on clearfix
                                    campl-horizontal-teaser campl-teaser campl-focus-teaser">
                        <div class="campl-focus-teaser-img">
                            <div class="campl-content-container campl-horizontal-teaser-img">
                                <div class="field field-name-field-external-url-image field-type-image
                                            field-label-hidden">
                                    <div class="field-items">
                                        <div class="field-item even">
                                            <img class="campl-scale-with-grid"
                                                 src="{% static "icons/quarantine.png" %}"
                                                 height="128" style="margin: 10px;" alt="">
                                        </div>
                                    </div>
                                </div>
                            </div>
                        </div>
                        <div class="campl-focus-teaser-txt">
                            <div class="campl-content-container campl-horizontal-teaser-txt">
                                <h3 class="campl-teaser-title">Quarantine</h3>
                                <span class="ir campl-focus-link"></span>
                            </div>
                        </div>
                    </article>
                </a>
            </div>
        </div>
        {% endif %}
    </div>


    {% if not service.primary %}
        <table class="campl-table-bordered campl-table-striped campl-table campl-vertical-stacking-table">
            <thead>
                <tr>
                    <th>Web site name</th>
                    <th>Associated hostname</th>
                    <th>Production server</th>
                    <th>Test server</th>
                </tr>
            </thead>
            <tbody>
            {% for vhost in service.site.production_service.vhosts.all %}
                <tr>
                    <td>
                        {{ vhost.name }}
                    </td>
                    <td>
                        {% if vhost.sorted_domain_names %}
                            {{ vhost.sorted_domain_names|join:", " }}
                        {% else %}
                            <p style="color: #CF0000">This web site does not have any hostname associated. You need to add one using the button in the right hand side.</p>
                        {% endif %}
                    </td>
                    <td>
                        <a href="{{ vhost.get_url }}/mws3/unsetcookie.html" target="_blank" style="text-decoration: none;">Visit the website in the production server</a>
                    </td>
                    <td>
                        <a href="{{ vhost.get_url }}/mws3/setcookie.html" target="_blank" style="text-decoration: none;">Visit the website in the test server</a>
                    </td>
                </tr>
            {% endfor %}
            </tbody>
        </table>
    {% endif %}

    {% if not service.primary %}
    <!-- Modal delete -->
    <div class="modal fade" id="delete_modal" tabindex="-1" role="dialog" aria-labelledby="delete_modal_label" aria-hidden="true">
        <div class="modal-dialog modal-sm">
            <div class="modal-content">
                <div class="modal-body">
                    Are you sure you want to delete the test server?
                </div>
                <div class="modal-footer" style="padding: 10px 20px 10px;">
                    <form action="{% url 'sitesmanagement.views.delete_vm' service_id=service.id %}" method="post">
                        {% csrf_token %}
                        <button type="button" class="campl-btn campl-primary-cta" data-dismiss="modal">Cancel</button>
                        <input type="submit" value="Delete" class="campl-btn campl-primary-cta campl-primary-red">
                    </form>
                </div>
            </div>
        </div>
    </div>

    <!-- Modal resync -->
    <div class="modal fade" id="resync_modal" tabindex="-1" role="dialog" aria-labelledby="resync_modal_label" aria-hidden="true">
        <div class="modal-dialog modal-sm">
            <div class="modal-content">
                <div class="modal-body">
                    Are you sure you want to resync your filesystem?
                </div>
                <div class="modal-footer" style="padding: 10px 20px 10px;">
                    <form action="{% url 'sitesmanagement.views.resync' site_id=service.site.id %}" method="post">
                        {% csrf_token %}
                        <button type="button" class="campl-btn campl-primary-cta" data-dismiss="modal">Cancel</button>
                        <input type="submit" value="Resync" class="campl-btn campl-primary-cta campl-primary-red">
                    </form>
                </div>
            </div>
        </div>
    </div>
    {% endif %}

    <!-- Modal restart os -->
    <div class="modal fade" id="restart_modal" tabindex="-1" role="dialog" aria-labelledby="restart_modal_label" aria-hidden="true">
        <div class="modal-dialog modal-sm">
            <div class="modal-content">
                <div class="modal-body">
                    Are you sure you want to restart your site?
                </div>
                <div class="modal-footer" style="padding: 10px 20px 10px;">
                    <form action="{% url 'sitesmanagement.views.reset_vm' service_id=service.id %}" method="post">
                        {% csrf_token %}
                        <button type="button" class="campl-btn campl-primary-cta" data-dismiss="modal">Cancel</button>
                        <input type="submit" value="Restart" class="campl-btn campl-primary-cta campl-primary-red">
                    </form>
                </div>
            </div>
        </div>
    </div>

{% endblock %}


{% block campl_foot_js %}
    <script>
        {% if not service.primary %}
            $('.delete_vm').click(function() {
                $('#delete_modal').modal();
            });
            {% if site.is_ready %}
                $('.resync').click(function() {
                    $('#resync_modal').modal();
                });
            {% endif %}
        {% endif %}
        {% if site.is_ready %}
            $('.restart_vm').click(function() {
                $('#restart_modal').modal();
            });
        {% endif %}
    </script>
{% endblock %}<|MERGE_RESOLUTION|>--- conflicted
+++ resolved
@@ -1,3 +1,4 @@
+{% extends 'project-light/campl-mws.html' %}
 {% extends 'project-light/campl-mws.html' %}
 {% load static %}
 {% block page_content %}
@@ -149,7 +150,7 @@
 
             <div class="campl-column3">
                 <div class="campl-content-container campl-side-padding">
-                    <a href="{% url 'sitesmanagement.views.change_db_root_password' service_id=service.id %}">
+                    <a href="{% url 'change_db_root_password' service_id=service.id %}">
                         <article class="node node-external-link view-mode-focus_on clearfix
                                         campl-horizontal-teaser campl-teaser campl-focus-teaser">
                             <div class="campl-focus-teaser-img">
@@ -180,11 +181,7 @@
         {% if service.primary %}
             <div class="campl-column3">
                 <div class="campl-content-container campl-side-padding">
-<<<<<<< HEAD
                     <a href="{% url 'backups' service_id=service.id %}">
-=======
-                    <a href="{% url 'change_db_root_password' service_id=service.id %}">
->>>>>>> d4bd93de
                         <article class="node node-external-link view-mode-focus_on clearfix
                                         campl-horizontal-teaser campl-teaser campl-focus-teaser">
                             <div class="campl-focus-teaser-img">
