--- conflicted
+++ resolved
@@ -45,15 +45,11 @@
 
 @shared_task()
 def jackdaw_api():
-<<<<<<< HEAD
-    return
-=======
-    jackdaw_response = subprocess.check_output(["ssh", "root@boarstall", "ssh", "-xa", "mwsv3@jackdaw.csi.cam.ac.uk",
+    jackdaw_response = subprocess.check_output(["ssh", "-xa", "mwsv3@jackdaw.csi.cam.ac.uk",
                                                 "test", "get_people"])
     jackdaw_response_parsed = jackdaw_response.splitlines()
     if jackdaw_response_parsed.pop(0) != "Database:jdawtest":
         return False # TODO Raise a custom exception
     jackdaw_response_parsed = map(extract_crsid_and_uuid, jackdaw_response_parsed)
         # Deactivate those users that are no longer in Jackdaw
-    return jackdaw_response_parsed
->>>>>>> 76ac05c2
+    return jackdaw_response_parsed