--- conflicted
+++ resolved
@@ -61,12 +61,6 @@
 def secrets_prealocation_site(site):
     # Gets all the keys generated for the site and generates the fingerprint and the SSHFP from them
     # It sends the SSHFP record to ip-register
-<<<<<<< HEAD
-    for keytype in ["sshrsa", "sshdsa", "sshecdsa", "sshed25519"]:
-        p = subprocess.Popen(["userv", "mws-admin", "mws_pubkey"], stdin=subprocess.PIPE,
-                             stdout=subprocess.PIPE, stderr=subprocess.PIPE)
-        stdout, stderr = p.communicate(json.dumps({"id": "mwssite-%d" % site.id, "keytype": keytype}))
-=======
     service = vm.service
 
     for keytype in SiteKey.ALGORITHMS:
@@ -74,7 +68,6 @@
                              stdout=subprocess.PIPE, stderr=subprocess.PIPE)
         stdout, stderr = p.communicate(json.dumps({"id": "mwssite-%d" % service.site.id,
                                                    "keytype": "ssh"+keytype.lower()}))
->>>>>>> 6734bced
         try:
             result = json.loads(stdout)
         except ValueError as e:
@@ -83,23 +76,12 @@
 
         pubkey = SSHPubKey(result["pubkey"])
 
-<<<<<<< HEAD
-        SiteKey.objects.create(site=site, type=keytype.replace("ssh", "").upper(), public_key=result["pubkey"],
-                                fingerprint=re.search("([0-9a-f]{2}:)+[0-9a-f]{2}", fingerprint).group(0))
-=======
         SiteKey.objects.create(site=service.site, type=keytype, public_key=result["pubkey"],
                                fingerprint=pubkey.hash_md5(), fingerprint2=pubkey.hash_sha256())
->>>>>>> 6734bced
 
         if keytype is not "ED25519":  # "sshed25519" as of 2016 is not supported by jackdaw
             for fptype in SiteKey.FP_TYPES:
                 try:
-<<<<<<< HEAD
-                    set_sshfp(site.production_service.network_configuration.name, int(sshkglnout[3]),
-                              int(sshkglnout[4]), sshkglnout[5])
-                    set_sshfp(site.test_service.network_configuration.name, int(sshkglnout[3]),
-                              int(sshkglnout[4]), sshkglnout[5])
-=======
                     if fptype == "SHA1":
                         fp = pubkey.sshfp_sha1()
                     elif fptype == "SHA256":
@@ -112,37 +94,10 @@
                               SiteKey.FP_TYPES[fptype], fp)
                     set_sshfp(vm.network_configuration.name, SiteKey.ALGORITHMS[keytype], SiteKey.FP_TYPES[fptype],
                               fp)
->>>>>>> 6734bced
                 except Exception as e:
                     LOGGER.error("Error while trying to set up sshfp records. \nkeytype: %s\nfptype: %s\nexception: %s"
                                  % (keytype, fptype, str(e.__class__)+" "+e.message))
                     pass
-<<<<<<< HEAD
-
-        pubkey.close()
-
-
-def secrets_prealocation_vm(vm):
-    # Gets all the keys generated for the site and generates the fingerprint and the SSHFP from them
-    # It sends the SSHFP record to ip-register
-    for keytype in ["sshrsa", "sshdsa", "sshecdsa"]: # "sshed25519" as of 2016 is not supported by jackdaw
-        key = SiteKey.objects.get(site=vm.service.site, type=keytype.replace("ssh", "").upper())
-
-        pubkey = tempfile.NamedTemporaryFile()
-        pubkey.write(key.public_key)
-        pubkey.flush()
-
-        sshkeygeno = subprocess.check_output(["ssh-keygen", "-r", "replacehostname", "-f", pubkey.name]).split('\n')
-        for i in [0, 1]:
-            sshkglnout = sshkeygeno[i].split(' ')
-            try:
-                set_sshfp(vm.network_configuration.name, int(sshkglnout[3]), int(sshkglnout[4]), sshkglnout[5])
-            except Exception as e:
-                pass
-
-        pubkey.close()
-=======
->>>>>>> 6734bced
 
 
 @shared_task(base=XenWithFailure)
