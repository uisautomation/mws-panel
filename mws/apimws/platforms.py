--- conflicted
+++ resolved
@@ -101,51 +101,29 @@
     if delete_vm:
         delete_vm.delete()
 
-<<<<<<< HEAD
-    return True
-=======
-    json_object = {
-        'username': get_api_username(),
-        'secret': get_api_secret(),
-        'command': 'clone',
-        'vmid': orignal_vm.name,
-        'ip': destination_vm.ipv4,
-        'hostname': destination_vm.hostname,
-    }
-    headers = {'Content-type': 'application/json'}
-    try:
-        response = json.loads(requests.post("https://bes.csi.cam.ac.uk/mws-api/v1/vm.json",
-                                            data=json.dumps(json_object), headers=headers).text)
-    except Exception as e:
-        raise clone_vm_api_call.retry(exc=e)
+    destination_vm.name = str(uuid.uuid4())
+    destination_vm.status = 'ready'
+    destination_vm.save()
 
-    if response['result'] == 'Success':
-        destination_vm.name = response['vmid']
-        destination_vm.status = 'ready'
-        destination_vm.save()
+    # Copy Unix Groups
+    for unix_group in orignal_vm.unix_groups.all():
+        copy_users = unix_group.users.all()
+        unix_group.pk = None
+        unix_group.vm = destination_vm
+        unix_group.save()
+        unix_group.users = copy_users
 
-        # Copy Unix Groups
-        for unix_group in orignal_vm.unix_groups.all():
-            copy_users = unix_group.users.all()
-            unix_group.pk = None
-            unix_group.vm = destination_vm
-            unix_group.save()
-            unix_group.users = copy_users
+    # Copy Ansible Configuration
+    for ansible_conf in orignal_vm.ansible_configuration.all():
+        ansible_conf.pk = None
+        ansible_conf.vm = destination_vm
+        ansible_conf.save()
 
-        # Copy Ansible Configuration
-        for ansible_conf in orignal_vm.ansible_configuration.all():
-            ansible_conf.pk = None
-            ansible_conf.vm = destination_vm
-            ansible_conf.save()
+    # Copy vhosts
+    # TODO copy Domain Names
+    for vhost in orignal_vm.vhosts.all():
+        vhost.pk = None
+        vhost.vm = destination_vm
+        vhost.save()
 
-        # Copy vhosts
-        # TODO copy Domain Names
-        for vhost in orignal_vm.vhosts.all():
-            vhost.pk = None
-            vhost.vm = destination_vm
-            vhost.save()
-
-        return True
-    else:
-        return on_vm_api_failure(json.dumps(json_object), response)
->>>>>>> 76ac05c2
+    return True