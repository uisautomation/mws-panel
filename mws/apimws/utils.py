from __future__ import absolute_import
from celery import shared_task
from django.core.mail import send_mail
from django.conf import settings
from django.utils import timezone
from apimws.platforms import TaskWithFailure
from sitesmanagement.models import EmailConfirmation
import uuid


@shared_task(base=TaskWithFailure, default_retry_delay=5*60, max_retries=288) # Retry each 5 minutes for 24 hours
def ip_register_api_request(domain_name):

    subject = "New request of a Domain Name for the MWS"
    message = "Domain Name requested: " + domain_name.name + "\n" \
              "IPv4: " + domain_name.vhost.vm.site.network_configuration.IPv4 + "\n" \
              "IPv6: " + domain_name.vhost.vm.site.network_configuration.IPv6 + "\n" \
              "Please, when ready click here: %s/api/confirm_dns/" % settings.MAIN_DOMAIN \
              + str(domain_name.id)
    from_email = "mws3-support@cam.ac.uk"
    recipient_list = ('amc203@cam.ac.uk', )
    send_mail(subject, message, from_email, recipient_list, fail_silently=False)


@shared_task(base=TaskWithFailure, default_retry_delay=5*60, max_retries=288) # Retry each 5 minutes for 24 hours
def email_confirmation(site):
    previous = EmailConfirmation.objects.filter(site=site)
    if previous:
        previous.first().delete()
    email_conf = EmailConfirmation.objects.create(email=site.email, token=uuid.uuid4(), status="pending", site=site)
    subject = "University of Cambridge Managed Web Service: Please confirm your email address"
    message = "Please, confirm your email address by clicking in the following link: " \
              "%s/confirm_email/%d/%s/" % (settings.MAIN_DOMAIN, email_conf.id, email_conf.token)
    from_email = "mws3-support@cam.ac.uk"
    recipient_list = (site.email, )
    headers = {'Reply-To': from_email}
    send_mail(subject, message, from_email, recipient_list, fail_silently=False)


class UnexpectedVMStatus(Exception):
    pass


def launch_ansible(vm):
    # TODO if ansible is already running, then mark a flag that to reexecute ansible once finished
    if vm.status == 'ready':
        vm.status = 'ansible'
        vm.save()
        demo = vm.site.site_request_demo
        demo.date_submitted = timezone.now()
        demo.save()
    elif vm.status == 'ansible':
        vm.status = 'ansible_queued'
        vm.save()
<<<<<<< HEAD
        demo = vm.site.site_request_demo
        demo.date_submitted = timezone.now()
        demo.save()
=======
        launch_ansible_async.delay(vm)
    elif vm.status == 'ansible_queued':
        return
>>>>>>> c40f9470
    else:
        raise UnexpectedVMStatus()


def launch_ansible_site(site):
    # TODO launch ansible for the two VMs
    pass<|MERGE_RESOLUTION|>--- conflicted
+++ resolved
@@ -52,15 +52,11 @@
     elif vm.status == 'ansible':
         vm.status = 'ansible_queued'
         vm.save()
-<<<<<<< HEAD
         demo = vm.site.site_request_demo
         demo.date_submitted = timezone.now()
         demo.save()
-=======
-        launch_ansible_async.delay(vm)
     elif vm.status == 'ansible_queued':
         return
->>>>>>> c40f9470
     else:
         raise UnexpectedVMStatus()
 
