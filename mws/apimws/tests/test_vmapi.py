--- conflicted
+++ resolved
@@ -1,26 +1,23 @@
 import mock
-<<<<<<< HEAD
-from django.test import TestCase, override_settings
-from apimws.xen import change_vm_power_state, reset_vm, destroy_vm, clone_vm_api_call
-=======
 import os
 from django.conf import settings
 from django.test import TestCase, override_settings
-from apimws.xen import change_vm_power_state, reset_vm, destroy_vm, clone_vm
->>>>>>> ac6a0abe
 from mwsauth.tests import do_test_login
 from sitesmanagement.models import VirtualMachine
 from sitesmanagement.tests.tests import assign_a_site
+from apimws.xen import change_vm_power_state, reset_vm, destroy_vm, clone_vm_api_call
 
 
 @override_settings(CELERY_EAGER_PROPAGATES_EXCEPTIONS=True, CELERY_ALWAYS_EAGER=True, BROKER_BACKEND='memory')
 class XenAPITests(TestCase):
     fixtures = [os.path.join(settings.BASE_DIR, 'sitesmanagement/fixtures/amc203_test_IPs.yaml'), ]
+
     def setUp(self):
         do_test_login(self, "test0001")
         assign_a_site(self)
 
-    def test_xen_api(self):
+    @staticmethod
+    def test_xen_api():
         # We retrieve the VM created by the create Xen API call
         vm = VirtualMachine.objects.first()
         with mock.patch("apimws.xen.app") as mock_xen_app:
@@ -35,11 +32,7 @@
                 reset_vm(vm.id)
                 # We clone the production VM to a test VM
                 site = vm.site
-<<<<<<< HEAD
                 clone_vm_api_call(site)
-=======
-                clone_vm(site, True)
->>>>>>> ac6a0abe
                 # We try the deletion of both VMs through a Xen API call
                 destroy_vm(site.secondary_vm.id)
                 destroy_vm(site.primary_vm.id)