--- conflicted
+++ resolved
@@ -1,13 +1,7 @@
 from django.contrib import admin
 from django.contrib.admin import ModelAdmin
-<<<<<<< HEAD
-from reversion import VersionAdmin
+from reversion.admin import VersionAdmin
 from apimws.models import AnsibleConfiguration, PHPLib, Host, Cluster
-# from apimws.models import ApacheModule
-=======
-from reversion.admin import VersionAdmin
-from apimws.models import AnsibleConfiguration, ApacheModule, PHPLib, Host, Cluster
->>>>>>> d4bd93de
 
 
 class AnsibleConfigurationAdmin(VersionAdmin):
